#!/usr/bin/env python
# Licensed under the Apache License, Version 2.0 (the "License");
# you may not use this file except in compliance with the License.
# You may obtain a copy of the License at
# http://www.apache.org/licenses/LICENSE-2.0
#
# Authors:
# - Tobias Wegner, tobias.wegner@cern.ch, 2017-2018
# - Alexey Anisenkov, anisyonk@cern.ch, 2018
# - Paul Nilsson, paul.nilsson@cern.ch, 2018

import os
import json
import logging
from time import time

from .common import resolve_common_transfer_errors, verify_catalog_checksum, get_timeout
from pilot.common.exception import PilotException, ErrorCodes
from pilot.util.container import execute
<<<<<<< HEAD
from os.path import dirname
=======
# from pilot.util.timer import timeout
>>>>>>> 99be897e

logger = logging.getLogger(__name__)
logger.setLevel(logging.DEBUG)

# can be disabled for Rucio if allowed to use all RSE for input
require_replicas = True    # indicates if given copytool requires input replicas to be resolved
require_protocols = False  # indicates if given copytool requires protocols to be resolved first for stage-out
tracing_rucio = False      # should Rucio send the trace?


def is_valid_for_copy_in(files):
    return True  ## FIX ME LATER


def is_valid_for_copy_out(files):
    return True  ## FIX ME LATER


# @timeout(seconds=600)
def copy_in(files, **kwargs):
    """
        Download given files using rucio copytool.

        :param files: list of `FileSpec` objects
        :param ignore_errors: boolean, if specified then transfer failures will be ignored
        :raise: PilotException in case of controlled error
    """

    allow_direct_access = kwargs.get('allow_direct_access')
    ignore_errors = kwargs.get('ignore_errors')
    trace_report = kwargs.get('trace_report')

    # don't spoil the output, we depend on stderr parsing
    os.environ['RUCIO_LOGGING_FORMAT'] = '%(asctime)s %(levelname)s [%(message)s]'

    localsite = os.environ.get('DQ2_LOCAL_SITE_ID', None)
    for fspec in files:
        # update the trace report
        localsite = localsite if localsite else fspec.ddmendpoint
        trace_report.update(localSite=localsite, remoteSite=fspec.ddmendpoint, filesize=fspec.filesize)
        trace_report.update(filename=fspec.lfn, guid=fspec.guid.replace('-', ''))
        trace_report.update(scope=fspec.scope, dataset=fspec.dataset)

        # continue loop for files that are to be accessed directly
        if fspec.is_directaccess(ensure_replica=False) and allow_direct_access and fspec.accessmode == 'direct':
            fspec.status_code = 0
            fspec.status = 'remote_io'
            trace_report.update(url=fspec.turl, clientState='FOUND_ROOT', stateReason='direct_access')
            trace_report.send()
            continue

<<<<<<< HEAD
        trace_report.update(catStart=time())  ## is this metric still needed? LFC catalog
=======
        trace_report.update(catStart=time())

>>>>>>> upstream/next
        fspec.status_code = 0
        dst = fspec.workdir or kwargs.get('workdir') or '.'
<<<<<<< HEAD

        error_msg = None
        rucio_state = None
        try:
            rucio_state = _stage_in_api(dst, fspec, trace_report)
        except Exception as error:
            error_msg = str(error)
=======
        cmd = ['/usr/bin/env', 'rucio', '-v', 'download', '--no-subdir', '--dir', dst, '--pfn', fspec.turl]
        if require_replicas and fspec.replicas:
            cmd += ['--rse', fspec.replicas[0][0]]

        cmd.extend(['--transfer-timeout', str(get_timeout(fspec.filesize))])

        cmd += ['%s:%s' % (fspec.scope, fspec.lfn)]

        # kwargs['timeout'] = get_timeout(fspec.filesize)
        rcode, stdout, stderr = execute(" ".join(cmd), **kwargs)

        logger.info('stdout = %s' % stdout)
        logger.info('stderr = %s' % stderr)
>>>>>>> 99be897e

        logger.info('stderr = %s' % error_msg)

        if error_msg:  ## error occurred
            error = resolve_common_transfer_errors(error_msg, is_stagein=True)
            fspec.status = 'failed'
            fspec.status_code = error.get('rcode')
            trace_report.update(clientState=rucio_state or 'STAGEIN_ATTEMPT_FAILED',
                                stateReason=error_msg, timeEnd=time())
            if not ignore_errors:
<<<<<<< HEAD
                raise PilotException(error_msg, code=error.get('rcode'), state='FAILED')
=======
                trace_report.send()
                raise PilotException(error.get('error'), code=error.get('rcode'), state=error.get('state'))
>>>>>>> upstream/next

        # verify checksum; compare local checksum with catalog value (fspec.checksum), use same checksum type
        destination = os.path.join(dst, fspec.lfn)
        if os.path.exists(destination):
            state, diagnostics = verify_catalog_checksum(fspec, destination)
            if diagnostics != "" and not ignore_errors:
                trace_report.update(clientState=state or 'STAGEIN_ATTEMPT_FAILED', stateReason=diagnostics,
                                    timeEnd=time())
                trace_report.send()
                raise PilotException(diagnostics, code=fspec.status_code, state=state)
        else:
            logger.warning('file does not exist: %s (cannot verify catalog checksum)' % destination)

        if not fspec.status_code:
            fspec.status_code = 0
            fspec.status = 'transferred'
            trace_report.update(clientState='DONE', stateReason='OK', timeEnd=time())

        trace_report.send()

    return files


# @timeout(seconds=600)
def copy_out(files, **kwargs):
    """
        Upload given files using rucio copytool.

        :param files: list of `FileSpec` objects
        :param ignore_errors: boolean, if specified then transfer failures will be ignored
        :raise: PilotException in case of controlled error
    """

    # don't spoil the output, we depend on stderr parsing
    os.environ['RUCIO_LOGGING_FORMAT'] = '%(asctime)s %(levelname)s [%(message)s]'

    no_register = kwargs.pop('no_register', True)
    summary = kwargs.pop('summary', True)
    ignore_errors = kwargs.pop('ignore_errors', False)
    trace_report = kwargs.get('trace_report')

    for fspec in files:
        trace_report.update(scope=fspec.scope, dataset=fspec.dataset, url=fspec.surl, filesize=fspec.filesize)
        trace_report.update(catStart=time(), filename=fspec.lfn, guid=fspec.guid.replace('-', ''))

        cmd = ['/usr/bin/env', 'rucio', '-v', 'upload']
        cmd += ['--rse', fspec.ddmendpoint]

        if fspec.scope:
            cmd.extend(['--scope', fspec.scope])
        if fspec.guid:
            cmd.extend(['--guid', fspec.guid])

        if no_register:
            cmd.append('--no-register')

        if summary:
            cmd.append('--summary')

        if fspec.turl:
            cmd.extend(['--pfn', fspec.turl])

        cmd.extend(['--transfer-timeout', str(get_timeout(fspec.filesize))])

        cmd += [fspec.surl]

        # kwargs['timeout'] = get_timeout(fspec.filesize)
        rcode, stdout, stderr = execute(" ".join(cmd), **kwargs)
        logger.info('stdout = %s' % stdout)
        logger.info('stderr = %s' % stderr)

        fspec.status_code = 0

        if rcode:  ## error occurred
            error = resolve_common_transfer_errors(stderr, is_stagein=False)
            fspec.status = 'failed'
            fspec.status_code = error.get('rcode')
            trace_report.update(clientState=error.get('state', None) or 'STAGEOUT_ATTEMPT_FAILED',
                                stateReason=error.get('error', 'unknown error'),
                                timeEnd=time())
<<<<<<< HEAD
            #trace_report.send()
=======
>>>>>>> upstream/next
            if not ignore_errors:
                trace_report.send()
                raise PilotException(error.get('error'), code=error.get('rcode'), state=error.get('state'))

        if summary:  # resolve final pfn (turl) from the summary JSON
            cwd = fspec.workdir or kwargs.get('workdir') or '.'
            path = os.path.join(cwd, 'rucio_upload.json')
            if not os.path.exists(path):
                logger.error('Failed to resolve Rucio summary JSON, wrong path? file=%s (checksum cannot be verified)' %
                             path)
            else:
                with open(path, 'rb') as f:
                    summary = json.load(f)
                    dat = summary.get("%s:%s" % (fspec.scope, fspec.lfn)) or {}
                    fspec.turl = dat.get('pfn')
                    # quick transfer verification:
                    # the logic should be unified and moved to base layer shared for all the movers
                    adler32 = dat.get('adler32')
                    local_checksum = fspec.checksum.get('adler32')
                    if local_checksum and adler32 and local_checksum != adler32:
                        msg = 'checksum verification failed: local %s != remote %s' % \
                              (local_checksum, adler32)
                        logger.warning(msg)
                        fspec.status = 'failed'
                        fspec.status_code = ErrorCodes.PUTADMISMATCH
                        trace_report.update(clientState='AD_MISMATCH', stateReason=msg, timeEnd=time())
                        #trace_report.send()
                        if not ignore_errors:
                            raise PilotException("Failed to stageout: CRC mismatched",
                                                 code=ErrorCodes.PUTADMISMATCH, state='AD_MISMATCH')
                    else:
                        if local_checksum and adler32 and local_checksum == adler32:
                            logger.info('local checksum (%s) = remote checksum (%s)' % (local_checksum, adler32))
                        else:
                            logger.warning('checksum could not be verified: local checksum (%s), remote checksum (%s)' %
                                           str(local_checksum), str(adler32))

        if not fspec.status_code:
            fspec.status_code = 0
            fspec.status = 'transferred'
            trace_report.update(clientState='DONE', stateReason='OK', timeEnd=time())

        #trace_report.send()

    return files


# stageIn using rucio api.
def _stage_in_api(dst, fspec, trace_report):

    # init. download client
    from rucio.client.downloadclient import DownloadClient
    download_client = DownloadClient(logger=logger)

    # traces are switched off
    if hasattr(download_client, 'tracing'):
        download_client.tracing = tracing_rucio

    # file specifications before the actual download
    f = {}
    f['did_scope'] = fspec.scope
    f['did_name'] = fspec.lfn
    f['did'] = '%s:%s' % (fspec.scope, fspec.lfn)
    f['rse'] = fspec.ddmendpoint
    f['base_dir'] = dirname(dst)
    f['no_subdir'] = True
    if fspec.turl:
        f['pfn'] = fspec.turl

    # proceed with the download
    logger.info('_stage_in_api file: %s' % str(f))
    trace_pattern = {}
    if trace_report:
        trace_pattern = trace_report
    result = []
    if fspec.turl:
        result = download_client.download_pfns([f], 1, trace_custom_fields=trace_pattern)
    else:
        result = download_client.download_dids([f], trace_custom_fields=trace_pattern)

    client_state = 'FAILED'
    if result:
        client_state = result[0].get('clientState', 'FAILED')

    return client_state<|MERGE_RESOLUTION|>--- conflicted
+++ resolved
@@ -13,24 +13,21 @@
 import json
 import logging
 from time import time
+from StringIO import StringIO
 
 from .common import resolve_common_transfer_errors, verify_catalog_checksum, get_timeout
 from pilot.common.exception import PilotException, ErrorCodes
 from pilot.util.container import execute
-<<<<<<< HEAD
+from pilot.util.tracereport import TraceReport
 from os.path import dirname
-=======
-# from pilot.util.timer import timeout
->>>>>>> 99be897e
 
 logger = logging.getLogger(__name__)
 logger.setLevel(logging.DEBUG)
 
 # can be disabled for Rucio if allowed to use all RSE for input
-require_replicas = True    # indicates if given copytool requires input replicas to be resolved
-require_protocols = False  # indicates if given copytool requires protocols to be resolved first for stage-out
-tracing_rucio = False      # should Rucio send the trace?
-
+require_replicas = True    ## indicates if given copytool requires input replicas to be resolved
+require_protocols = False  ## indicates if given copytool requires protocols to be resolved first for stage-out
+tracing_rucio = False      ## should Rucio send the trace?
 
 def is_valid_for_copy_in(files):
     return True  ## FIX ME LATER
@@ -40,7 +37,6 @@
     return True  ## FIX ME LATER
 
 
-# @timeout(seconds=600)
 def copy_in(files, **kwargs):
     """
         Download given files using rucio copytool.
@@ -50,6 +46,7 @@
         :raise: PilotException in case of controlled error
     """
 
+    trace_object = TraceReport()
     allow_direct_access = kwargs.get('allow_direct_access')
     ignore_errors = kwargs.get('ignore_errors')
     trace_report = kwargs.get('trace_report')
@@ -59,6 +56,7 @@
 
     localsite = os.environ.get('DQ2_LOCAL_SITE_ID', None)
     for fspec in files:
+        logger.info('rucio copytool, downloading file with scope:%s lfn:%s' % (str(fspec.sope), str(fspec.lfn)))
         # update the trace report
         localsite = localsite if localsite else fspec.ddmendpoint
         trace_report.update(localSite=localsite, remoteSite=fspec.ddmendpoint, filesize=fspec.filesize)
@@ -70,18 +68,14 @@
             fspec.status_code = 0
             fspec.status = 'remote_io'
             trace_report.update(url=fspec.turl, clientState='FOUND_ROOT', stateReason='direct_access')
-            trace_report.send()
+            trace_object.data = trace_report
+            trace_object.send()
             continue
 
-<<<<<<< HEAD
         trace_report.update(catStart=time())  ## is this metric still needed? LFC catalog
-=======
-        trace_report.update(catStart=time())
-
->>>>>>> upstream/next
         fspec.status_code = 0
         dst = fspec.workdir or kwargs.get('workdir') or '.'
-<<<<<<< HEAD
+        logger.info('the file will be stored in %s' % str(dst))
 
         error_msg = None
         rucio_state = None
@@ -89,23 +83,11 @@
             rucio_state = _stage_in_api(dst, fspec, trace_report)
         except Exception as error:
             error_msg = str(error)
-=======
-        cmd = ['/usr/bin/env', 'rucio', '-v', 'download', '--no-subdir', '--dir', dst, '--pfn', fspec.turl]
-        if require_replicas and fspec.replicas:
-            cmd += ['--rse', fspec.replicas[0][0]]
-
-        cmd.extend(['--transfer-timeout', str(get_timeout(fspec.filesize))])
-
-        cmd += ['%s:%s' % (fspec.scope, fspec.lfn)]
-
-        # kwargs['timeout'] = get_timeout(fspec.filesize)
-        rcode, stdout, stderr = execute(" ".join(cmd), **kwargs)
-
-        logger.info('stdout = %s' % stdout)
-        logger.info('stderr = %s' % stderr)
->>>>>>> 99be897e
-
-        logger.info('stderr = %s' % error_msg)
+
+        if error_msg:
+            logger.info('stderr = %s' % error_msg)
+        else:
+            logger.info('rucio client state: %s' % str(rucio_state))
 
         if error_msg:  ## error occurred
             error = resolve_common_transfer_errors(error_msg, is_stagein=True)
@@ -114,12 +96,8 @@
             trace_report.update(clientState=rucio_state or 'STAGEIN_ATTEMPT_FAILED',
                                 stateReason=error_msg, timeEnd=time())
             if not ignore_errors:
-<<<<<<< HEAD
+                trace_report.send()
                 raise PilotException(error_msg, code=error.get('rcode'), state='FAILED')
-=======
-                trace_report.send()
-                raise PilotException(error.get('error'), code=error.get('rcode'), state=error.get('state'))
->>>>>>> upstream/next
 
         # verify checksum; compare local checksum with catalog value (fspec.checksum), use same checksum type
         destination = os.path.join(dst, fspec.lfn)
@@ -143,7 +121,6 @@
     return files
 
 
-# @timeout(seconds=600)
 def copy_out(files, **kwargs):
     """
         Upload given files using rucio copytool.
@@ -156,66 +133,52 @@
     # don't spoil the output, we depend on stderr parsing
     os.environ['RUCIO_LOGGING_FORMAT'] = '%(asctime)s %(levelname)s [%(message)s]'
 
-    no_register = kwargs.pop('no_register', True)
+    no_register = kwargs.pop('no_register', False)
     summary = kwargs.pop('summary', True)
     ignore_errors = kwargs.pop('ignore_errors', False)
     trace_report = kwargs.get('trace_report')
 
     for fspec in files:
+        logger.info('rucio copytool, uploading file with scope: %s and lfn: %s' % (str(fspec.scope), str(fspec.lfn)))
         trace_report.update(scope=fspec.scope, dataset=fspec.dataset, url=fspec.surl, filesize=fspec.filesize)
         trace_report.update(catStart=time(), filename=fspec.lfn, guid=fspec.guid.replace('-', ''))
 
-        cmd = ['/usr/bin/env', 'rucio', '-v', 'upload']
-        cmd += ['--rse', fspec.ddmendpoint]
-
-        if fspec.scope:
-            cmd.extend(['--scope', fspec.scope])
-        if fspec.guid:
-            cmd.extend(['--guid', fspec.guid])
-
-        if no_register:
-            cmd.append('--no-register')
-
+        summary_file_path = None
+        cwd = fspec.workdir or kwargs.get('workdir') or '.'
         if summary:
-            cmd.append('--summary')
-
-        if fspec.turl:
-            cmd.extend(['--pfn', fspec.turl])
-
-        cmd.extend(['--transfer-timeout', str(get_timeout(fspec.filesize))])
-
-        cmd += [fspec.surl]
-
-        # kwargs['timeout'] = get_timeout(fspec.filesize)
-        rcode, stdout, stderr = execute(" ".join(cmd), **kwargs)
-        logger.info('stdout = %s' % stdout)
-        logger.info('stderr = %s' % stderr)
+            summary_file_path = os.path.join(cwd, 'rucio_upload.json')
+        logger.info('the file will be uploaded to %s' % str(fspec.ddmendpoint))
+
+        rucio_state = None
+        error_msg = None
+        try:
+            rucio_state = _stage_out_api(fspec, summary_file_path, race_report)
+        except Exception as error:
+            error_msg = str(error)
+
+        if error_msg:
+            logger.info('stderr = %s' % error_msg)
+        else:
+            logger.info('rucio client state: %s' % str(rucio_state))
 
         fspec.status_code = 0
 
-        if rcode:  ## error occurred
-            error = resolve_common_transfer_errors(stderr, is_stagein=False)
+        if error_msg:  ## error occurred
+            error = resolve_common_transfer_errors(error_msg, is_stagein=False)
             fspec.status = 'failed'
             fspec.status_code = error.get('rcode')
             trace_report.update(clientState=error.get('state', None) or 'STAGEOUT_ATTEMPT_FAILED',
                                 stateReason=error.get('error', 'unknown error'),
                                 timeEnd=time())
-<<<<<<< HEAD
-            #trace_report.send()
-=======
->>>>>>> upstream/next
             if not ignore_errors:
                 trace_report.send()
                 raise PilotException(error.get('error'), code=error.get('rcode'), state=error.get('state'))
 
         if summary:  # resolve final pfn (turl) from the summary JSON
-            cwd = fspec.workdir or kwargs.get('workdir') or '.'
-            path = os.path.join(cwd, 'rucio_upload.json')
-            if not os.path.exists(path):
-                logger.error('Failed to resolve Rucio summary JSON, wrong path? file=%s (checksum cannot be verified)' %
-                             path)
+            if not os.path.exists(summary_file_path):
+                logger.error('Failed to resolve Rucio summary JSON, wrong path? file=%s' % path)
             else:
-                with open(path, 'rb') as f:
+                with open(summary_file_path, 'rb') as f:
                     summary = json.load(f)
                     dat = summary.get("%s:%s" % (fspec.scope, fspec.lfn)) or {}
                     fspec.turl = dat.get('pfn')
@@ -225,12 +188,12 @@
                     local_checksum = fspec.checksum.get('adler32')
                     if local_checksum and adler32 and local_checksum != adler32:
                         msg = 'checksum verification failed: local %s != remote %s' % \
-                              (local_checksum, adler32)
+                              (fspec.checksum.get('adler32'), adler32)
                         logger.warning(msg)
                         fspec.status = 'failed'
                         fspec.status_code = ErrorCodes.PUTADMISMATCH
                         trace_report.update(clientState='AD_MISMATCH', stateReason=msg, timeEnd=time())
-                        #trace_report.send()
+                        trace_report.send()
                         if not ignore_errors:
                             raise PilotException("Failed to stageout: CRC mismatched",
                                                  code=ErrorCodes.PUTADMISMATCH, state='AD_MISMATCH')
@@ -238,15 +201,14 @@
                         if local_checksum and adler32 and local_checksum == adler32:
                             logger.info('local checksum (%s) = remote checksum (%s)' % (local_checksum, adler32))
                         else:
-                            logger.warning('checksum could not be verified: local checksum (%s), remote checksum (%s)' %
+                            logger.warning('checksum could not be verified: local checksum (%s), remote checksum (%s)' % 
                                            str(local_checksum), str(adler32))
-
         if not fspec.status_code:
             fspec.status_code = 0
             fspec.status = 'transferred'
             trace_report.update(clientState='DONE', stateReason='OK', timeEnd=time())
 
-        #trace_report.send()
+        trace_report.send()
 
     return files
 
@@ -257,7 +219,7 @@
     # init. download client
     from rucio.client.downloadclient import DownloadClient
     download_client = DownloadClient(logger=logger)
-
+ 
     # traces are switched off
     if hasattr(download_client, 'tracing'):
         download_client.tracing = tracing_rucio
@@ -273,6 +235,9 @@
     if fspec.turl:
         f['pfn'] = fspec.turl
 
+    # if fspec.filesize:
+    #     f['transfer_timeout'] = get_timeout(fspec.filesize)
+
     # proceed with the download
     logger.info('_stage_in_api file: %s' % str(f))
     trace_pattern = {}
@@ -284,8 +249,47 @@
     else:
         result = download_client.download_dids([f], trace_custom_fields=trace_pattern)
 
-    client_state = 'FAILED'
+    clientState = 'FAILED'
     if result:
-        client_state = result[0].get('clientState', 'FAILED')
-
-    return client_state+        clientState = result[0].get('clientState', 'FAILED')
+
+    return clientState
+
+
+def _stage_out_api(fspec, summary_file_path, trace_report):
+
+    # init. download client
+    from rucio.client.uploadclient import UploadClient
+    upload_client = UploadClient(logger=rucio_logger)
+
+    # traces are turned off
+    if hasattr(upload_client, 'tracing'):
+        upload_client.tracing = tracing_rucio
+    if tracing_rucio:
+        upload_client.trace = trace_report
+
+    # file specifications before the upload
+    f = {}
+    f['path'] = fspec.pfn if fspec.pfn else fspec.lfn
+    f['rse'] = fspec.ddmendpoint
+    f['did_scope'] = fspec.scope
+    f['no_register'] = True
+
+    # if fspec.filesize:
+    #     f['transfer_timeout'] = get_timeout(fspec.filesize)
+
+    if fspec.storageId and int(fspec.storageId) > 0:
+        if not self.isDeterministic(fspec.ddmendpoint):
+            f['pfn'] = fspec.turl
+    elif fspec.lfn and '.root' in fspec.lfn:
+        f['guid'] = fspec.guid
+
+    # process the upload
+    logger.info('_stage_out_api: %s' % str(f))
+    result = upload_client.upload([f], summary_file_path)
+
+    clientState = 'FAILED'
+    if result == 0:
+        clientState = 'DONE'
+
+    return clientState