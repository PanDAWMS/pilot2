--- conflicted
+++ resolved
@@ -14,11 +14,7 @@
 RELEASE = '2'   # released number should be fixed at 2 for Pilot 2
 VERSION = '3'   # version number is '1' for first real Pilot 2 release, '0' until then, increased for bigger updates
 REVISION = '5'  # revision number should be reset to '0' for every new version release, increased for small updates
-<<<<<<< HEAD
-BUILD = '9'   # build number should be reset to '1' for every new development cycle
-=======
-BUILD = '8+'   # build number should be reset to '1' for every new development cycle
->>>>>>> 30251ae5
+BUILD = '10'   # build number should be reset to '1' for every new development cycle
 
 SUCCESS = 0
 FAILURE = 1
