--- conflicted
+++ resolved
@@ -12,15 +12,9 @@
 
 # Pilot version
 RELEASE = '2'   # released number should be fixed at 2 for Pilot 2
-<<<<<<< HEAD
-VERSION = '10'   # version number is '1' for first real Pilot 2 release, '0' until then, increased for bigger updates
-REVISION = '3'  # revision number should be reset to '0' for every new version release, increased for small updates
-BUILD = '1'    # build number should be reset to '1' for every new development cycle
-=======
 VERSION = '11'   # version number is '1' for first real Pilot 2 release, '0' until then, increased for bigger updates
 REVISION = '1'  # revision number should be reset to '0' for every new version release, increased for small updates
 BUILD = '63'    # build number should be reset to '1' for every new development cycle
->>>>>>> 2088a129
 
 SUCCESS = 0
 FAILURE = 1
