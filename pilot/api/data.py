--- conflicted
+++ resolved
@@ -208,11 +208,7 @@
                                % (fdat.lfn, fdat.filesize, r['bytes'], fdat))
             if not fdat.filesize:
                 fdat.filesize = r['bytes']
-<<<<<<< HEAD
                 logger.warning("Filesize value for input file=%s is not defined, assigning info from Rucio replica: filesize=%s" % (fdat.lfn, r['bytes']))
-=======
-                logger.warning("Filesize value of input file=%s is not defined, assigning info got from Rucio replica: filesize=%s" % (fdat.lfn, r['bytes']))
->>>>>>> a9c13d37
 
             for ctype in ['adler32', 'md5']:
                 if fdat.checksum.get(ctype) != r[ctype] and r[ctype]:
@@ -355,6 +351,9 @@
             :raise PilotException: if replica not found
         """
 
+        if not fspec.replicas:
+            return
+
         allowed_schemas = allowed_schemas or [None]
         replica = None
 
