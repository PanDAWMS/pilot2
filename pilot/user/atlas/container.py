--- conflicted
+++ resolved
@@ -27,8 +27,8 @@
 
 import logging
 logger = logging.getLogger(__name__)
-
-<<<<<<< HEAD
+errors = ErrorCodes()
+
 def get_payload_proxy(proxy_outfile_name, voms_role='atlas'):
     """
     :param proxy_outfile_name: specify the file to store proxy
@@ -55,10 +55,6 @@
         return False
 
     return write_file(proxy_outfile_name, proxy_contents, mute=False)
-=======
-errors = ErrorCodes()
->>>>>>> ed3d0be3
-
 
 def do_use_container(**kwargs):
     """
@@ -303,12 +299,25 @@
     :return:
     """
 
-    x509 = os.environ.get('X509_USER_PROXY')
-    if x509 != "":
-        # do not include the X509_USER_PROXY in the command the container will execute
-        cmd = cmd.replace("export X509_USER_PROXY=%s;" % x509, "")
-        # add it instead to the container setup command
-        _cmd = "export X509_USER_PROXY=%s;" % x509 + _cmd
+	# X509_USER_PROXY in the command the container will execute
+	x509 = os.environ.get('X509_USER_PROXY', '')
+	if x509 != "":
+		# substitute pilot proxy with payload proxy
+		log.info("try to get payload proxy...")
+		x509new = x509 + "-payload"
+		if get_payload_proxy(x509new):
+			log.info("payload proxy was received")
+			# container run command: replace pilot->payload proxy
+			cmd = cmd.replace("export X509_USER_PROXY=%s;" % x509, "export X509_USER_PROXY=%s;" % x509new)
+			# add payload proxy to the container setup command
+			_cmd = "export X509_USER_PROXY=%s;" % x509new + _cmd
+			log.info("pilot->payload proxy substitution was successful")
+		else:
+			log.warning("get_payload_proxy() failed -- no user proxy will be used in container")
+			# do not include the X509_USER_PROXY in the command the container will execute
+			cmd = cmd.replace("export X509_USER_PROXY=%s;" % x509, '')
+			# add it instead to the container setup command
+			_cmd = "export X509_USER_PROXY=%s;" % x509 + _cmd
 
     return _cmd, cmd
 
@@ -427,30 +436,8 @@
         # -> if [ -z "$ATLAS_LOCAL_ROOT_BASE" ]; then export ATLAS_LOCAL_ROOT_BASE=/cvmfs/atlas.cern.ch/repo/ATLASLocalRootBase; fi;
         log.debug('initial alrb_setup: %s' % alrb_setup)
 
-<<<<<<< HEAD
-        # X509_USER_PROXY in the command the container will execute
-        x509 = os.environ.get('X509_USER_PROXY', '')
-        if x509 != "":
-            # substitute pilot proxy with payload proxy
-            log.info("try to get payload proxy...")
-            x509new = x509 + "-payload"
-            if get_payload_proxy(x509new):
-                log.info("payload proxy was received")
-                # container run command: replace pilot->payload proxy
-                cmd = cmd.replace("export X509_USER_PROXY=%s;" % x509, "export X509_USER_PROXY=%s;" % x509new)
-                # add payload proxy to the container setup command
-                _cmd = "export X509_USER_PROXY=%s;" % x509new + _cmd
-                log.info("pilot->payload proxy substitution was successful")
-            else:
-                log.warning("get_payload_proxy() failed -- no proxy will be used in container")
-                # container run command -- clear from pilot proxy
-                cmd = cmd.replace("export X509_USER_PROXY=%s;" % x509, '')
-                # add pilot proxy to the container setup command
-                _cmd = "export X509_USER_PROXY=%s;" % x509 + _cmd
-=======
         # add user proxy if necessary (actually it should also be removed from cmd)
         alrb_setup, cmd = update_for_user_proxy(alrb_setup, cmd)
->>>>>>> ed3d0be3
 
         # set the platform info
         alrb_setup = set_platform(job, alrb_setup)
