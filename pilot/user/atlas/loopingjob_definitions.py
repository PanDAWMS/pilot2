--- conflicted
+++ resolved
@@ -34,10 +34,6 @@
     _files = []
     for _file in files:
         if not (workdir == _file or
-<<<<<<< HEAD
-=======
-                #"workDir" in _file or
->>>>>>> 2088a129
                 "prmon" in _file or
                 "/pilot" in _file or
                 "/pandawnutil" in _file or
