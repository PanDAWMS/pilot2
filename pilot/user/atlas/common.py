#!/usr/bin/env python
# Licensed under the Apache License, Version 2.0 (the "License");
# you may not use this file except in compliance with the License.
# You may obtain a copy of the License at
# http://www.apache.org/licenses/LICENSE-2.0
#
# Authors:
# - Paul Nilsson, paul.nilsson@cern.ch, 2017-2021
# - Wen Guan, wen.guan@cern.ch, 2018

from collections import defaultdict
import fnmatch
from glob import glob
import logging
import os
import re
from random import randint
from signal import SIGTERM, SIGUSR1

# from tarfile import ExFileObject

try:
    from functools import reduce  # Python 3
except ImportError:
    pass

from .container import create_root_container_command
from .dbrelease import get_dbrelease_version, create_dbrelease
from .setup import (
    should_pilot_prepare_setup,
    is_standard_atlas_job,
    get_asetup,
    set_inds,
    get_analysis_trf,
    get_payload_environment_variables,
    replace_lfns_with_turls,
)
from .utilities import (
    get_memory_monitor_setup,
    get_network_monitor_setup,
    post_memory_monitor_action,
    get_memory_monitor_summary_filename,
    get_prefetcher_setup,
    get_benchmark_setup,
    get_memory_monitor_output_filename,
    get_metadata_dict_from_txt,
)

from pilot.util.auxiliary import (
    get_resource_name,
    show_memory_usage,
    is_python3,
    get_key_value,
)

from pilot.common.errorcodes import ErrorCodes
from pilot.common.exception import TrfDownloadFailure, PilotException
<<<<<<< HEAD
from pilot.util.timer import TimeoutException
=======
>>>>>>> 9d573a18
from pilot.util.config import config
from pilot.util.constants import (
    UTILITY_BEFORE_PAYLOAD,
    UTILITY_WITH_PAYLOAD,
    UTILITY_AFTER_PAYLOAD_STARTED,
    UTILITY_AFTER_PAYLOAD_FINISHED,
    UTILITY_AFTER_PAYLOAD_STARTED2,
    UTILITY_BEFORE_STAGEIN,
    UTILITY_AFTER_PAYLOAD_FINISHED2
)
from pilot.util.container import execute
from pilot.util.filehandling import (
    copy, copy_pilot_source, calculate_checksum,
    get_guid, get_local_file_size,
    remove, remove_dir_tree, remove_core_dumps, read_file, read_json,
    update_extension,
    write_file,
    get_disk_usage
)
from pilot.util.processes import (
    convert_ps_to_dict,
    find_pid, find_cmd_pids,
    get_trimmed_dictionary,
    is_child
)

from pilot.util.tracereport import TraceReport

logger = logging.getLogger(__name__)

errors = ErrorCodes()


def sanity_check():
    """
    Perform an initial sanity check before doing anything else in a
    given workflow. This function can be used to verify importing of
    modules that are otherwise used much later, but it is better to abort
    the pilot if a problem is discovered early.

    :return: exit code (0 if all is ok, otherwise non-zero exit code).
    """

    exit_code = 0

    #try:
    #    from rucio.client.downloadclient import DownloadClient
    #    from rucio.client.uploadclient import UploadClient
    #    # note: must do something with Download/UploadClients or flake8
    # will complain - but do not instantiate
    #except Exception as e:
    #    logger.warning('sanity check failed: %s' % e)
    #    exit_code = errors.MIDDLEWAREIMPORTFAILURE

    return exit_code


def validate(job):
    """
    Perform user specific payload/job validation.
    This function will produce a local DBRelease file if necessary (old releases).

    :param job: job object.
    :return: Boolean (True if validation is successful).
    """

    status = True

    if 'DBRelease' in job.jobparams:
        logger.debug((
            'encountered DBRelease info in job parameters - '
            'will attempt to create a local DBRelease file'))
        version = get_dbrelease_version(job.jobparams)
        if version:
            status = create_dbrelease(version, job.workdir)

    # assign error in case of DBRelease handling failure
    if not status:
        job.piloterrorcodes, job.piloterrordiags = errors.add_error_code(errors.DBRELEASEFAILURE)

    # make sure that any given images actually exist
    if status:
        if job.imagename and job.imagename.startswith('/'):
            if os.path.exists(job.imagename):
                logger.info('verified that image exists: %s', job.imagename)
            else:
                status = False
                logger.warning('image does not exist: %s', job.imagename)
                job.piloterrorcodes, job.piloterrordiags = errors.add_error_code(errors.IMAGENOTFOUND)

    # cleanup job parameters if only copy-to-scratch
    #if job.only_copy_to_scratch():
    #    logger.debug('job.params=%s' % job.jobparams)
    #    if ' --usePFCTurl' in job.jobparams:
    #        logger.debug('cleaning up --usePFCTurl from job parameters
    #         since all input is copy-to-scratch')
    #        job.jobparams = job.jobparams.replace(' --usePFCTurl', '')
    #    if ' --directIn' in job.jobparams:
    #        logger.debug('cleaning up --directIn from job parameters
    #           since all input is copy-to-scratch')
    #        job.jobparams = job.jobparams.replace(' --directIn', '')

    return status


def open_remote_files(indata, workdir, nthreads):
    """
    Verify that direct i/o files can be opened.

    :param indata: list of FileSpec.
    :param workdir: working directory (string).
    :param nthreads: number of concurrent file open threads (int).
    :return: exit code (int), diagnostics (string).
    """

    exitcode = 0
    diagnostics = ""
    not_opened = ""

    # extract direct i/o files from indata (string of comma-separated turls)
    turls = extract_turls(indata)
    if turls:
        # execute file open script which will attempt to open each file

        # copy pilot source into container directory, unless it is already there
        diagnostics = copy_pilot_source(workdir)
        if diagnostics:
            raise PilotException(diagnostics)

        script = 'open_remote_file.py'
        final_script_path = os.path.join(workdir, script)
        os.environ['PYTHONPATH'] = os.environ.get('PYTHONPATH') + ':' + workdir
        script_path = os.path.join('pilot/scripts', script)
        dir1 = os.path.join(os.path.join(os.environ['PILOT_HOME'], 'pilot2'), script_path)
        dir2 = os.path.join(workdir, script_path)
        full_script_path = dir1 if os.path.exists(dir1) else dir2
        if not os.path.exists(full_script_path):
            # do not set ec since this will be a pilot issue rather than site issue
            diagnostics = (
                'cannot perform file open test - script path does '
                'not exist: %s' % full_script_path
            )
            logger.warning(diagnostics)
            logger.warning('tested both path=%s and path=%s (none exists)', dir1, dir2)
            return exitcode, diagnostics, not_opened
        try:
            copy(full_script_path, final_script_path)
        except PilotException as exc:
            # do not set ec since this will be a pilot issue rather than site issue
            diagnostics = 'cannot perform file open test - pilot source copy failed: %s' % exc
            logger.warning(diagnostics)
            return exitcode, diagnostics, not_opened
        else:
            # correct the path when containers have been used
            final_script_path = os.path.join('.', script)

            _cmd = get_file_open_command(final_script_path, turls, nthreads)
            cmd = create_root_container_command(workdir, _cmd)

            show_memory_usage()

            logger.info('*** executing file open verification script:\n\n\'%s\'\n\n', cmd)
            exit_code, stdout, stderr = execute(cmd, usecontainer=False)
            if config.Pilot.remotefileverification_log:
                fpath = os.path.join(workdir, config.Pilot.remotefileverification_log)
                write_file(fpath, stdout + stderr, mute=False)

            show_memory_usage()

            # error handling
            if exit_code:
                logger.warning('script %s finished with ec=%d', script, exit_code)
            else:
                dictionary_path = os.path.join(
                    workdir,
                    config.Pilot.remotefileverification_dictionary
                )
                if not dictionary_path:
                    logger.warning('file does not exist: %s', dictionary_path)
                else:
                    file_dictionary = read_json(dictionary_path)
                    if not file_dictionary:
                        logger.warning('could not read dictionary from %s', dictionary_path)
                    else:
                        not_opened = ""
                        for turl in file_dictionary:
                            opened = file_dictionary[turl]
                            if not opened:
                                logger.info('turl could not be opened: %s', turl)
                                not_opened += turl if not not_opened else ",%s" % turl
                            else:
                                logger.info('turl could be opened: %s', turl)

                        if not_opened:
                            exitcode = errors.REMOTEFILECOULDNOTBEOPENED
                            diagnostics = "Remote file could not be opened: %s" % not_opened if "," not in not_opened else "turls not opened:%s" % not_opened
    else:
        logger.info('nothing to verify (for remote files)')

    return exitcode, diagnostics, not_opened


def get_file_open_command(script_path, turls, nthreads):
    """

    :param script_path: path to script (string).
    :param turls: comma-separated turls (string).
    :param nthreads: number of concurrent file open threads (int).
    :return: comma-separated list of turls (string).
    """

    return "%s --turls=%s -w %s -t %s" % (script_path, turls, os.path.dirname(script_path), str(nthreads))


def extract_turls(indata):
    """
    Extract TURLs from indata for direct i/o files.

    :param indata: list of FileSpec.
    :return: comma-separated list of turls (string).
    """

    # turls = ""
    # for filespc in indata:
    # if filespc.status == 'remote_io':
    # turls += filespc.turl if not turls else ",%s" % filespc.turl
    # return turls

    return ",".join(
        fspec.turl for fspec in indata if fspec.status == 'remote_io'
    )


def process_remote_file_traces(path, job, not_opened_turls):
    """
    Report traces for remote files.
    The function reads back the base trace report (common part of all traces)
    and updates it per file before reporting it to the Rucio server.

    :param path: path to base trace report (string).
    :param job: job object.
    :param not_opened_turls: list of turls that could not be opened (list).
    :return:
    """

    try:
        base_trace_report = read_json(path)
    except PilotException as exc:
        logger.warning('failed to open base trace report (cannot send trace reports): %s', exc)
    else:
        if not base_trace_report:
            logger.warning('failed to read back base trace report (cannot send trace reports)')
        else:
            # update and send the trace info
            for fspec in job.indata:
                if fspec.status == 'remote_io':
                    base_trace_report.update(url=fspec.turl)
                    base_trace_report.update(remoteSite=fspec.ddmendpoint, filesize=fspec.filesize)
                    base_trace_report.update(filename=fspec.lfn, guid=fspec.guid.replace('-', ''))
                    base_trace_report.update(scope=fspec.scope, dataset=fspec.dataset)
                    if fspec.turl in not_opened_turls:
                        base_trace_report.update(clientState='FAILED_REMOTE_OPEN')
                    else:
                        base_trace_report.update(clientState='FOUND_ROOT')

                    # copy the base trace report (only a dictionary) into a real trace report object
                    trace_report = TraceReport(**base_trace_report)
                    if trace_report:
                        trace_report.send()
                    else:
                        logger.warning('failed to create trace report for turl=%s', fspec.turl)


def get_nthreads(catchall):
    """
    Extract number of concurrent file open threads from catchall.
    Return nthreads=1 if nopenfiles=.. is not present in catchall.

    :param catchall: queuedata catchall (string).
    :return: number of threads (int).
    """

    _nthreads = get_key_value(catchall, key='nopenfiles')
    return _nthreads if _nthreads else 1


def get_payload_command(job):
    """
    Return the full command for executing the payload, including the
    sourcing of all setup files and setting of environment variables.

    :param job: job object.
    :raises PilotException: TrfDownloadFailure.
    :return: command (string).
    """

    show_memory_usage()

    # Should the pilot do the setup or does jobPars already contain the information?
    preparesetup = should_pilot_prepare_setup(job.noexecstrcnv, job.jobparams)

    # Get the platform value
    # platform = job.infosys.queuedata.platform

    # Is it a user job or not?
    userjob = job.is_analysis()
    logger.info('pilot is running a %s job', 'user analysis' if userjob else 'production')

    resource_name = get_resource_name()  # 'grid' if no hpc_resource is set

    # Python 3, level -1 -> 0
    modname = 'pilot.user.atlas.resource.%s' % resource_name
    resource = __import__(modname, globals(), locals(), [resource_name], 0)

    # get the general setup command and then verify it if required
    cmd = resource.get_setup_command(job, preparesetup)
    if cmd:
        exitcode, diagnostics = resource.verify_setup_command(cmd)
        if exitcode != 0:
            job.piloterrorcodes, job.piloterrordiags = errors.add_error_code(exitcode)
            raise PilotException(diagnostics, code=exitcode)

    # make sure that remote file can be opened before executing payload
    catchall = job.infosys.queuedata.catchall.lower() if job.infosys.queuedata.catchall else ''
    if config.Pilot.remotefileverification_log and 'remoteio_test=false' not in catchall:
        exitcode = 0
        diagnostics = ""
        not_opened_turls = ""
        try:
            logger.debug('executing open_remote_files()')
            exitcode, diagnostics, not_opened_turls = open_remote_files(job.indata, job.workdir, get_nthreads(catchall))
        except Exception as exc:
            logger.warning('caught std exception: %s', exc)
        else:
            # read back the base trace report
            path = os.path.join(job.workdir, config.Pilot.base_trace_report)
            if not os.path.exists(path):
                logger.warning((
                    'base trace report does not exist (%s) - input file '
                    'traces should already have been sent'), path)
            else:
                process_remote_file_traces(path, job, not_opened_turls)

            # fail the job if the remote files could not be verified
            if exitcode != 0:
                job.piloterrorcodes, job.piloterrordiags = errors.add_error_code(exitcode, msg=diagnostics)
                raise PilotException(diagnostics, code=exitcode)
    else:
        logger.debug('no remote file open verification')

    if is_standard_atlas_job(job.swrelease):
        # Normal setup (production and user jobs)
        logger.info("preparing normal production/analysis job setup command")
        cmd = get_normal_payload_command(cmd, job, preparesetup, userjob)
    else:
        # Generic, non-ATLAS specific jobs, or at least a job with undefined swRelease
        logger.info("generic job (non-ATLAS specific or with undefined swRelease)")
        cmd = get_generic_payload_command(cmd, job, preparesetup, userjob)

    # add any missing trailing ;
    if not cmd.endswith(';'):
        cmd += '; '

    # only if not using a user container
    if not job.imagename:
        site = os.environ.get('PILOT_SITENAME', '')
        variables = get_payload_environment_variables(
            cmd, job.jobid, job.taskid, job.attemptnr, job.processingtype, site, userjob)
        cmd = ''.join(variables) + cmd

    # prepend PanDA job id in case it is not there already (e.g. runcontainer jobs)
    if 'export PandaID' not in cmd:
        cmd = "export PandaID=%s;" % job.jobid + cmd

    cmd = cmd.replace(';;', ';')

    # For direct access in prod jobs, we need to substitute the input file names
    # with the corresponding TURLs
    # get relevant file transfer info
    #use_copy_tool, use_direct_access, use_pfc_turl = get_file_transfer_info(job)
    #if not userjob and use_direct_access and job.transfertype == 'direct':

    ## ported from old logic
    if not userjob and not job.is_build_job() and job.has_remoteio():
        ## ported from old logic but still it looks strange (anisyonk)
        ## the "PoolFileCatalog.xml" should already contains proper TURLs
        ## values as it created by create_input_file_metadata() if the case
        ## is just to patch `writetofile` file, than logic should be cleaned
        ## and decoupled anyway, instead of parsing the file, it's much easier
        ## to generate properly `writetofile` content from the beginning
        ##  with TURL data
        lfns = job.get_lfns_and_guids()[0]
        cmd = replace_lfns_with_turls(
            cmd,
            job.workdir,
            "PoolFileCatalog.xml",
            lfns,
            writetofile=job.writetofile
        )

    # Explicitly add the ATHENA_PROC_NUMBER (or JOB value)
    cmd = add_athena_proc_number(cmd)

    show_memory_usage()

    logger.info('payload run command: %s', cmd)

    return cmd


def get_normal_payload_command(cmd, job, preparesetup, userjob):
    """
    Return the payload command for a normal production/analysis job.

    :param cmd: any preliminary command setup (string).
    :param job: job object.
    :param userjob: True for user analysis jobs, False otherwise (bool).
    :param preparesetup: True if the pilot should prepare the setup,
    False if already in the job parameters.
    :return: normal payload command (string).
    """

    # set the INDS env variable
    # (used by runAthena but also for EventIndex production jobs)
    set_inds(job.datasetin)  # realDatasetsIn

    if userjob:
        # Try to download the trf (skip when user container is to be used)
        exitcode, diagnostics, trf_name = get_analysis_trf(job.transformation, job.workdir)
        if exitcode != 0:
            raise TrfDownloadFailure(diagnostics)

        logger.debug('user analysis trf: %s', trf_name)

        if preparesetup:
            _cmd = get_analysis_run_command(job, trf_name)
        else:
            _cmd = job.jobparams

        # Correct for multi-core if necessary (especially important in
        # case coreCount=1 to limit parallel make)
        cmd += "; " + add_makeflags(job.corecount, "") + _cmd
    else:
        # Add Database commands if they are set by the local site
        cmd += os.environ.get('PILOT_DB_LOCAL_SETUP_CMD', '')

        if job.is_eventservice:
            if job.corecount:
                cmd += '; export ATHENA_PROC_NUMBER=%s' % job.corecount
                cmd += '; export ATHENA_CORE_NUMBER=%s' % job.corecount
            else:
                cmd += '; export ATHENA_PROC_NUMBER=1'
                cmd += '; export ATHENA_CORE_NUMBER=1'

        # Add the transform and the job parameters (production jobs)
        if preparesetup:
            cmd += "; %s %s" % (job.transformation, job.jobparams)
        else:
            cmd += "; " + job.jobparams

    return cmd


def get_generic_payload_command(cmd, job, preparesetup, userjob):
    """

    :param cmd:
    :param job: job object.
    :param preparesetup:
    :param userjob: True for user analysis jobs, False otherwise (bool).
    :return: generic job command (string).
    """

    if userjob:
        # Try to download the trf
        #if job.imagename != "" or "--containerImage" in job.jobparams:
        #    job.transformation = os.path.join(os.path.dirname(job.transformation), "runcontainer")
        #    logger.warning('overwrote job.transformation, now set to: %s' % job.transformation)
        exitcode, diagnostics, trf_name = get_analysis_trf(job.transformation, job.workdir)
        if exitcode != 0:
            raise TrfDownloadFailure(diagnostics)

        logger.debug('user analysis trf: %s', trf_name)

        if preparesetup:
            _cmd = get_analysis_run_command(job, trf_name)
        else:
            _cmd = job.jobparams

        # correct for multi-core if necessary (especially important in case
        # coreCount=1 to limit parallel make), only if not using a user container
        if not job.imagename:
            cmd += "; " + add_makeflags(job.corecount, "") + _cmd
        else:
            cmd += _cmd

    elif verify_release_string(job.homepackage) != 'NULL' and job.homepackage != ' ':
        if preparesetup:
            cmd = "python %s/%s %s" % (job.homepackage, job.transformation, job.jobparams)
        else:
            cmd = job.jobparams
    else:
        if preparesetup:
            cmd = "python %s %s" % (job.transformation, job.jobparams)
        else:
            cmd = job.jobparams

    return cmd


def add_athena_proc_number(cmd):
    """
    Add the ATHENA_PROC_NUMBER and ATHENA_CORE_NUMBER to
    the payload command if necessary.

    :param cmd: payload execution command (string).
    :return: updated payload execution command (string).
    """

    # get the values if they exist
    try:
        value1 = int(os.environ['ATHENA_PROC_NUMBER_JOB'])
    except (TypeError, KeyError, ValueError) as exc:
        logger.warning('failed to convert ATHENA_PROC_NUMBER_JOB to int: %s', exc)
        value1 = None
    try:
        value2 = int(os.environ['ATHENA_CORE_NUMBER'])
    except (TypeError, KeyError, ValueError) as exc:
        logger.warning('failed to convert ATHENA_CORE_NUMBER to int: %s', exc)
        value2 = None

    if "ATHENA_PROC_NUMBER" not in cmd:
        if "ATHENA_PROC_NUMBER" in os.environ:
            cmd = 'export ATHENA_PROC_NUMBER=%s;' % os.environ['ATHENA_PROC_NUMBER'] + cmd
        elif "ATHENA_PROC_NUMBER_JOB" in os.environ and value1:
            if value1 > 1:
                cmd = 'export ATHENA_PROC_NUMBER=%d;' % value1 + cmd
            else:
                logger.info((
                    "will not add ATHENA_PROC_NUMBER to cmd "
                    "since the value is %s"), str(value1))
        else:
            logger.warning((
                "don't know how to set ATHENA_PROC_NUMBER "
                "(could not find it in os.environ)"))
    else:
        logger.info("ATHENA_PROC_NUMBER already in job command")

    if 'ATHENA_CORE_NUMBER' in os.environ and value2:
        if value2 > 1:
            cmd = 'export ATHENA_CORE_NUMBER=%d;' % value2 + cmd
        else:
            logger.info("will not add ATHENA_CORE_NUMBER to cmd since the value is %s", str(value2))
    else:
        logger.warning((
            'there is no ATHENA_CORE_NUMBER in os.environ '
            '(cannot add it to payload command)'))

    return cmd


def verify_release_string(release):
    """
    Verify that the release (or homepackage) string is set.

    :param release: release or homepackage string that might or might not be set.
    :return: release (set string).
    """

    if release is None:
        release = ""
    release = release.upper()
    if release == "":
        release = "NULL"
    if release == "NULL":
        logger.info("detected unset (NULL) release/homepackage string")

    return release


def add_makeflags(job_core_count, cmd):
    """
    Correct for multi-core if necessary (especially important in
    case coreCount=1 to limit parallel make).

    :param job_core_count: core count from the job definition (int).
    :param cmd: payload execution command (string).
    :return: updated payload execution command (string).
    """

    # ATHENA_PROC_NUMBER is set in Node.py using the schedconfig value
    try:
        core_count = int(os.environ.get('ATHENA_PROC_NUMBER'))
    except (TypeError, KeyError, ValueError):
        core_count = -1

    if core_count == -1:
        try:
            core_count = int(job_core_count)
        except (TypeError, ValueError):
            pass
        else:
            if core_count >= 1:
                # Note: the original request (AF) was to use j%d
                # and not -j%d, now using the latter
                cmd += "export MAKEFLAGS=\'-j%d QUICK=1 -l1\';" % (core_count)

    # make sure that MAKEFLAGS is always set
    if "MAKEFLAGS=" not in cmd:
        cmd += "export MAKEFLAGS=\'-j1 QUICK=1 -l1\';"

    return cmd


def get_analysis_run_command(job, trf_name):
    """
    Return the proper run command for the user job.

    Example output:
    export X509_USER_PROXY=<..>;./runAthena <job parameters> --usePFCTurl --directIn

    :param job: job object.
    :param trf_name: name of the transform that will run the job (string).
    Used when containers are not used.
    :return: command (string).
    """

    cmd = ""

    # get relevant file transfer info
    #use_copy_tool, use_direct_access, use_pfc_turl = get_file_transfer_info(job)
    # check if the input files are to be accessed locally (ie if prodDBlockToken is set to local)
    ## useless since stage-in phase has already passed (DEPRECATE ME, anisyonk)
    #if job.is_local():
    #    logger.debug('switched off direct access for local prodDBlockToken')
    #    use_direct_access = False
    #    use_pfc_turl = False

    # add the user proxy
    if 'X509_USER_PROXY' in os.environ and not job.imagename:
        cmd += 'export X509_USER_PROXY=%s;' % os.environ.get('X509_USER_PROXY')

    # set up trfs
    if job.imagename == "":  # user jobs with no imagename defined
        cmd += './%s %s' % (trf_name, job.jobparams)
    else:
        if job.is_analysis() and job.imagename:
            cmd += './%s %s' % (trf_name, job.jobparams)
        else:
            cmd += 'python %s %s' % (trf_name, job.jobparams)

        imagename = job.imagename
        # check if image is on disk as defined by envar PAYLOAD_CONTAINER_LOCATION
        payload_container_location = os.environ.get('PAYLOAD_CONTAINER_LOCATION')
        if payload_container_location is not None:
            logger.debug("$PAYLOAD_CONTAINER_LOCATION = %s", payload_container_location)
            # get container name
            containername = imagename.rsplit('/')[-1]
            image_location = os.path.join(payload_container_location, containername)
            if os.path.exists(image_location):
                logger.debug("image exists at %s", image_location)
                imagename = image_location

        # restore the image name if necessary
        if 'containerImage' not in cmd and 'runcontainer' in trf_name:
            cmd += ' --containerImage=%s' % imagename

    # add control options for PFC turl and direct access
    #if job.indata:   ## DEPRECATE ME (anisyonk)
    #    if use_pfc_turl and '--usePFCTurl' not in cmd:
    #        cmd += ' --usePFCTurl'
    #    if use_direct_access and '--directIn' not in cmd:
    #        cmd += ' --directIn'

    if job.has_remoteio():
        logger.debug((
            'direct access (remoteio) is used to access some input files: '
            '--usePFCTurl and --directIn will be added to payload command'))
        if '--usePFCTurl' not in cmd:
            cmd += ' --usePFCTurl'
        if '--directIn' not in cmd:
            cmd += ' --directIn'

    # update the payload command for forced accessmode
    ## -- REDUNDANT logic, since it should be done from the beginning at
    ## the step of FileSpec initialization (anisyonk)
    #cmd = update_forced_accessmode(log, cmd, job.transfertype,
    # job.jobparams, trf_name)  ## DEPRECATE ME (anisyonk)

    # add guids when needed
    # get the correct guids list (with only the direct access files)
    if not job.is_build_job():
        lfns, guids = job.get_lfns_and_guids()
        _guids = get_guids_from_jobparams(job.jobparams, lfns, guids)
        if _guids:
            cmd += ' --inputGUIDs \"%s\"' % (str(_guids))

    show_memory_usage()

    return cmd


## SHOULD NOT BE USED since payload cmd should be properly generated
## from the beginning (consider final directio settings) (anisyonk)
## DEPRECATE ME (anisyonk)
def update_forced_accessmode(log, cmd, transfertype, jobparams, trf_name):
    """
    Update the payload command for forced accessmode.
    accessmode is an option that comes from HammerCloud and is used to
    force a certain input file access mode; i.e. copy-to-scratch or direct access.

    :param log: logging object.
    :param cmd: payload command.
    :param transfertype: transfer type (.e.g 'direct') from the job
    definition with priority over accessmode (string).
    :param jobparams: job parameters (string).
    :param trf_name: transformation name (string).
    :return: updated payload command string.
    """

    if "accessmode" in cmd and transfertype != 'direct':
        accessmode_usect = None
        accessmode_directin = None
        _accessmode_dic = {"--accessmode=copy": ["copy-to-scratch mode", ""],
                           "--accessmode=direct": ["direct access mode", " --directIn"]}

        # update run_command according to jobPars
        for _mode in list(_accessmode_dic.keys()):  # Python 2/3
            if _mode in jobparams:
                # any accessmode set in jobPars should overrule schedconfig
                logger.info("enforcing %s", _accessmode_dic[_mode][0])
                if _mode == "--accessmode=copy":
                    # make sure direct access is turned off
                    accessmode_usect = True
                    accessmode_directin = False
                elif _mode == "--accessmode=direct":
                    # make sure copy-to-scratch gets turned off
                    accessmode_usect = False
                    accessmode_directin = True
                else:
                    accessmode_usect = False
                    accessmode_directin = False

                # update run_command (do not send the accessmode switch to runAthena)
                cmd += _accessmode_dic[_mode][1]
                if _mode in cmd:
                    cmd = cmd.replace(_mode, "")

        # force usage of copy tool for stage-in or direct access
        if accessmode_usect:
            logger.info('forced copy tool usage selected')
            # remove again the "--directIn"
            if "directIn" in cmd:
                cmd = cmd.replace(' --directIn', ' ')
        elif accessmode_directin:
            logger.info('forced direct access usage selected')
            if "directIn" not in cmd:
                cmd += ' --directIn'
        else:
            logger.warning('neither forced copy tool usage nor direct access was selected')

        if "directIn" in cmd and "usePFCTurl" not in cmd:
            cmd += ' --usePFCTurl'

        # need to add proxy if not there already
        if "--directIn" in cmd and "export X509_USER_PROXY" not in cmd:
            if 'X509_USER_PROXY' in os.environ:
                cmd = cmd.replace("./%s" % trf_name, "export X509_USER_PROXY=%s;./%s" %
                                  (os.environ.get('X509_USER_PROXY'), trf_name))

    # if both direct access and the accessmode loop added a
    # directIn switch, remove the first one from the string
    if cmd.count("directIn") > 1:
        cmd = cmd.replace(' --directIn', ' ', 1)

    return cmd


def get_guids_from_jobparams(jobparams, infiles, infilesguids):
    """
    Extract the correct guid from the input file list.
    The guids list is used for direct reading.
    1. extract input file list for direct reading from job parameters
    2. for each input file in this list, find the corresponding guid from
    the input file guid list.
    Since the job parameters string is entered by a human, the order of
    the input files might not be the same.

    :param jobparams: job parameters.
    :param infiles: input file list.
    :param infilesguids: input file guids list.
    :return: guids list.
    """

    guidlist = []
    jobparams = jobparams.replace("'", "")
    jobparams = jobparams.replace(", ", ",")

    pattern = re.compile(r'\-i \"\[([A-Za-z0-9.,_-]+)\]\"')
    directreadinginputfiles = re.findall(pattern, jobparams)
    _infiles = []
    if directreadinginputfiles != []:
        _infiles = directreadinginputfiles[0].split(",")
    else:
        match = re.search(r"-i ([A-Za-z0-9.\[\],_-]+) ", jobparams)  # Python 3 (added r)
        if match is not None:
            compactinfiles = match.group(1)
            match = re.search(r'(.*)\[(.+)\](.*)\[(.+)\]', compactinfiles)  # Python 3 (added r)
            if match is not None:
                infiles = []
                head = match.group(1)
                tail = match.group(3)
                body = match.group(2).split(',')
                attr = match.group(4).split(',')

                for idx, item in enumerate(body):
                    lfn = '%s%s%s%s' % (head, item, tail, attr[idx])
                    infiles.append(lfn)
            else:
                infiles = [compactinfiles]

    for infile in _infiles:
        # get the corresponding index from the inputFiles list,
        # which has the same order as infilesguids
        try:
            index = infiles.index(infile)
        except ValueError as exc:
            logger.warning("exception caught: %s (direct reading will fail)", exc)
        else:
            # add the corresponding guid to the list
            guidlist.append(infilesguids[index])

    return guidlist


def get_file_transfer_info(job):   ## TO BE DEPRECATED, NOT USED (anisyonk)
    """
    Return information about desired file transfer.

    :param job: job object
    :return: use copy tool (boolean), use direct access (boolean),
    use PFC Turl (boolean).
    """

    use_copy_tool = True
    use_direct_access = False
    use_pfc_turl = False

    # check with schedconfig
    is_lan = job.infosys.queuedata.direct_access_lan
    is_wan = job.infosys.queuedata.direct_access_wan
    if not job.is_build_job() and (is_lan or is_wan or job.transfertype == 'direct'):
        # override if all input files are copy-to-scratch
        if job.only_copy_to_scratch():
            logger.info((
                'all input files are copy-to-scratch '
                '(--usePFCTurl and --directIn will not be set)'))
        else:
            logger.debug('--usePFCTurl and --directIn will be set')
            use_copy_tool = False
            use_direct_access = True
            use_pfc_turl = True

    return use_copy_tool, use_direct_access, use_pfc_turl


def update_job_data(job):
    """
    This function can be used to update/add data to the job object.
    E.g. user specific information can be extracted from other job object fields.
    In the case of ATLAS, information is extracted from the metadata field and
    added to other job object fields.

    :param job: job object
    :return:
    """

    ## comment from Alexey:
    ## it would be better to reallocate this logic (as well as parse
    ## metadata values)directly to Job object since in general it's Job
    ## related part. Later on once we introduce VO specific Job class
    ## (inherited from JobData) this can be easily customized

    # get label "all" or "log"
    stageout = get_stageout_label(job)

    if 'exeErrorDiag' in job.metadata:
        job.exeerrordiag = job.metadata['exeErrorDiag']
        if job.exeerrordiag:
            logger.warning('payload failed: exeErrorDiag=%s', job.exeerrordiag)

    # determine what should be staged out
    job.stageout = stageout  # output and log file or only log file

    work_attributes = None
    try:
        work_attributes = parse_jobreport_data(job.metadata)
    except Exception as exc:
        logger.warning('failed to parse job report (cannot set job.nevents): %s', exc)
    else:
        # note: the number of events can be set already at this point
        # if the value was extracted from the job report (a more thorough
        # search for this value is done later unless it was set here)
        nevents = work_attributes.get('nEvents', 0)
        if nevents:
            job.nevents = nevents

    # extract output files from the job report if required, in case the trf
    # has created additional (overflow) files. Also make sure all guids are
    # assigned (use job report value if present, otherwise generate the guid)
    if job.metadata and not job.is_eventservice:
        # keep this for now, complicated to merge with verify_output_files?
        extract_output_file_guids(job)
        try:
            verify_output_files(job)
        except Exception as exc:
            logger.warning('exception caught while trying verify output files: %s', exc)
    else:
        if not job.allownooutput:  # i.e. if it's an empty list/string, do nothing
            logger.debug((
                "will not try to extract output files from jobReport "
                "for user job (and allowNoOut list is empty)"))
        else:
            # remove the files listed in allowNoOutput if they don't exist
            remove_no_output_files(job)

    ## validate output data (to be moved into the JobData)
    ## warning: do no execute this code unless guid lookup in job report
    # has failed - pilot should only generate guids
    ## if they are not present in job report
    for dat in job.outdata:
        if not dat.guid:
            dat.guid = get_guid()
            logger.warning(
                'guid not set: generated guid=%s for lfn=%s',
                dat.guid,
                dat.lfn
            )


def get_stageout_label(job):
    """
    Get a proper stage-out label.

    :param job: job object.
    :return: "all"/"log" depending on stage-out type (string).
    """

    stageout = "all"

    if job.is_eventservice:
        logger.info('event service payload, will only stage-out log')
        stageout = "log"
    else:
        # handle any error codes
        if 'exeErrorCode' in job.metadata:
            job.exeerrorcode = job.metadata['exeErrorCode']
            if job.exeerrorcode == 0:
                stageout = "all"
            else:
                logger.info('payload failed: exeErrorCode=%d', job.exeerrorcode)
                stageout = "log"

    return stageout


def update_output_for_hpo(job):
    """
    Update the output (outdata) for HPO jobs.

    :param job: job object.
    :return:
    """

    try:
        new_outdata = discover_new_outdata(job)
    except Exception as exc:
        logger.warning('exception caught while discovering new outdata: %s', exc)
    else:
        if new_outdata:
            logger.info((
                'replacing job outdata with discovered output '
                '(%d file(s))'), len(new_outdata))
            job.outdata = new_outdata


def discover_new_outdata(job):
    """
    Discover new outdata created by HPO job.

    :param job: job object.
    :return: new_outdata (list of FileSpec objects)
    """

    from pilot.info.filespec import FileSpec
    new_outdata = []

    for outdata_file in job.outdata:
        new_output = discover_new_output(outdata_file.lfn, job.workdir)
        if new_output:
            # create new FileSpec objects out of the new output
            for outfile in new_output:
                # note: guid will be taken from job report
                # after this function has been called
                files = [{
                    'scope': outdata_file.scope,
                    'lfn': outfile,
                    'workdir': job.workdir,
                    'dataset': outdata_file.dataset,
                    'ddmendpoint': outdata_file.ddmendpoint,
                    'ddmendpoint_alt': None,
                    'filesize': new_output[outfile]['filesize'],
                    'checksum': new_output[outfile]['checksum'],
                    'guid': ''
                }]

                # do not abbreviate the following two lines as otherwise
                # the content of xfiles will be a list of generator objects
                _xfiles = [FileSpec(type='output', **f) for f in files]
                new_outdata += _xfiles

    return new_outdata


def discover_new_output(name_pattern, workdir):
    """
    Discover new output created by HPO job in the given work dir.

    name_pattern for known 'filename' is 'filename_N' (N = 0, 1, 2, ..).
    Example: name_pattern = 23578835.metrics.000001.tgz
             should discover files with names 23578835.metrics.000001.tgz_N (N = 0, 1, ..)

    new_output = { lfn: {'path': path, 'size': size, 'checksum': checksum}, .. }

    :param name_pattern: assumed name pattern for file to discover (string).
    :param workdir: work directory (string).
    :return: new_output (dictionary).
    """

    new_output = {}
    outputs = glob("%s/%s_*" % (workdir, name_pattern))
    if outputs:
        lfns = [os.path.basename(path) for path in outputs]
        for lfn, path in list(zip(lfns, outputs)):
            # get file size
            filesize = get_local_file_size(path)
            # get checksum
            checksum = calculate_checksum(path)

            if filesize and checksum:
                new_output[lfn] = {'path': path, 'filesize': filesize, 'checksum': checksum}
            else:
                logger.warning(
                    'failed to create file info (filesize=%d, checksum=%s) for lfn=%s',
                    filesize,
                    checksum,
                    lfn
                )

    return new_output


def extract_output_file_guids(job):
    """
    Extract output file info from the job report and make sure all guids\
    are assigned (use job report value if present, otherwise generate the guid.\
    Note: guid generation is done later, not in this function since
    this function might not be called if metadata info is not found prior
    to the call).

    :param job: job object.
    :return:
    """

    # make sure there is a defined output file list in the job report -
    # unless it is allowed by task parameter allowNoOutput
    if not job.allownooutput:
        output = job.metadata.get('files', {}).get('output', [])
        if output:
            logger.info((
                'verified that job report contains metadata '
                'for %d file(s)'), len(output))
        else:
            #- will fail job since allowNoOutput is not set')
            logger.warning((
                'job report contains no output '
                'files and allowNoOutput is not set'))
            #job.piloterrorcodes, job.piloterrordiags =
            # errors.add_error_code(errors.NOOUTPUTINJOBREPORT)
            return

    # extract info from metadata (job report JSON)
    data = dict([e.lfn, e] for e in job.outdata)
    #extra = []
    for dat in job.metadata.get('files', {}).get('output', []):
        for fdat in dat.get('subFiles', []):
            lfn = fdat['name']

            # verify the guid if the lfn is known
            # only extra guid if the file is known by the
            # job definition (March 18 change, v 2.5.2)
            if lfn in data:
                data[lfn].guid = fdat['file_guid']
                logger.info((
                    'set guid=%s for lfn=%s '
                    '(value taken from job report)'), data[lfn].guid, lfn)
            else:  # found new entry
                logger.warning((
                    'pilot no longer considers output files not mentioned '
                    'in job definition (lfn=%s)'), lfn)
                continue

                #if job.outdata:
                #    kw = {'lfn': lfn,
                # .         # take value from 1st output file?
                #          'scope': job.outdata[0].scope,
                #          'guid': fdat['file_guid'],
                #          'filesize': fdat['file_size'],
                #           # take value from 1st output file?
                #          'dataset': dat.get('dataset') or job.outdata[0].dataset
                #          }
                #    spec = FileSpec(filetype='output', **kw)
                #    extra.append(spec)

    # make sure the output list has set guids from job report
    for fspec in job.outdata:
        if fspec.guid != data[fspec.lfn].guid:
            fspec.guid = data[fspec.lfn].guid
            logger.debug('reset guid=%s for lfn=%s', fspec.guid, fspec.lfn)
        else:
            if fspec.guid:
                logger.debug('verified guid=%s for lfn=%s', fspec.guid, fspec.lfn)
            else:
                logger.warning('guid not set for lfn=%s', fspec.lfn)
    #if extra:
        #logger.info('found extra output files in job report,
        # will overwrite output file list: extra=%s' % extra)
        #job.outdata = extra


def verify_output_files(job):
    """
    Make sure that the known output files from the job definition are listed
    in the job report and number of processed events is greater than zero.
    If the output file is not listed in the job report, then if the file is
    listed in allowNoOutput remove it from stage-out, otherwise fail the job.

    Note from Rod: fail scenario: The output file is not in output:[] or is
    there with zero events. Then if allownooutput is not set - fail the job.
    If it is set, then do not store the output, and finish ok.

    :param job: job object.
    :return: Boolean (and potentially updated job.outdata list)
    """

    failed = False

    # get list of output files from the job definition
    lfns_jobdef = []
    for fspec in job.outdata:
        lfns_jobdef.append(fspec.lfn)
    if not lfns_jobdef:
        logger.debug('empty output file list from job definition (nothing to verify)')
        return True

    # get list of output files from job report
    # (if None is returned, it means the job report is from an old release
    # and does not contain an output list)
    output = job.metadata.get('files', {}).get('output', None)
    if not output and output is not None:
        # ie empty list, output=[] - are all known output files in allowNoOutput?
        logger.warning((
            'encountered an empty output file list in job report, '
            'consulting allowNoOutput list'))
        failed = False
        for lfn in lfns_jobdef:
            if lfn not in job.allownooutput:
                if job.is_analysis():
                    logger.warning((
                        'lfn %s is not in allowNoOutput list - '
                        'ignore for user job'),
                        lfn
                    )
                else:
                    failed = True
                    logger.warning(
                        'lfn %s is not in allowNoOutput list - job will fail',
                        lfn
                    )
                    job.piloterrorcodes, job.piloterrordiags = errors.add_error_code(errors.MISSINGOUTPUTFILE)
                    break
            else:
                logger.info('lfn %s listed in allowNoOutput - will be removed from stage-out', lfn)
                remove_from_stageout(lfn, job)

    elif output is None:
        # ie job report is ancient / output could not be extracted
        logger.warning((
            'output file list could not be extracted from job report '
            '(nothing to verify)'))
    else:
        verified, nevents = verify_extracted_output_files(output, lfns_jobdef, job)
        failed = (not verified)
        if nevents > 0 and not failed and job.nevents == 0:
            job.nevents = nevents
            logger.info('number of events from summed up output files: %d', nevents)
        else:
            logger.info('number of events previously set to %d', job.nevents)

    status = (not failed)

    if status:
        logger.info('output file verification succeeded')
    else:
        logger.warning('output file verification failed')

    return status


def verify_extracted_output_files(output, lfns_jobdef, job):
    """
    Make sure all output files extracted from the job report are listed.
    Grab the number of events if possible.

    :param output: list of FileSpecs (list).
    :param lfns_jobdef: list of lfns strings from job definition (list).
    :param job: job object.
    :return: True if successful|False if failed, number of events (Boolean, int)
    """

    failed = False
    nevents = 0
    output_jobrep = {}  # {lfn: nentries, ..}
    logger.debug((
        'extracted output file list from job report - '
        'make sure all known output files are listed'))

    # first collect the output files from the job report
    for dat in output:
        for fdat in dat.get('subFiles', []):
            # get the lfn
            name = fdat.get('name', None)

            # get the number of processed events and add the output file info to the dictionary
            output_jobrep[name] = fdat.get('nentries', None)

    # now make sure that the known output files are in the job report dictionary
    for lfn in lfns_jobdef:
        if lfn not in output_jobrep and lfn not in job.allownooutput:
            if job.is_analysis():
                logger.warning((
                    'output file %s from job definition is not present '
                    'in job report and is not listed in allowNoOutput'), lfn)
            else:
                logger.warning((
                    'output file %s from job definition is not present '
                    'in job report and is not listed in allowNoOutput - '
                    'job will fail'), lfn)
                job.piloterrorcodes, job.piloterrordiags = errors.add_error_code(errors.MISSINGOUTPUTFILE)
                failed = True
                break

        if lfn not in output_jobrep and lfn in job.allownooutput:
            logger.warning((
                'output file %s from job definition is not present '
                'in job report but is listed in allowNoOutput - '
                'remove from stage-out'), lfn)
            remove_from_stageout(lfn, job)
        else:
            nentries = output_jobrep[lfn]
            if nentries == "UNDEFINED":
                logger.warning((
                    'encountered file with nentries=UNDEFINED - '
                    'will ignore %s'), lfn)

            elif nentries is None:

                if lfn not in job.allownooutput:
                    logger.warning((
                        'output file %s is listed in job report, '
                        'but has no events and is not listed in '
                        'allowNoOutput - will ignore'), lfn)
                else:
                    logger.warning((
                        'output file %s is listed in job report, '
                        'nentries is None and is listed in allowNoOutput - '
                        'remove from stage-out'), lfn)
                    remove_from_stageout(lfn, job)

            elif nentries == 0:

                if lfn not in job.allownooutput:
                    logger.warning((
                        'output file %s is listed in job report, '
                        'has zero events and is not listed in '
                        'allowNoOutput - will ignore'), lfn)
                else:
                    logger.warning((
                        'output file %s is listed in job report, '
                        'has zero events and is listed in allowNoOutput - '
                        'remove from stage-out'), lfn)
                    remove_from_stageout(lfn, job)

            elif type(nentries) is int and nentries:
                logger.info('output file %s has %d event(s)', lfn, nentries)
                nevents += nentries
            else:  # should not reach this step
                logger.warning((
                    'case not handled for output file %s with %s event(s) '
                    '(ignore)'), lfn, str(nentries))

    status = (not failed)
    return status, nevents


def remove_from_stageout(lfn, job):
    """
    From the given lfn from the stage-out list.

    :param lfn: local file name (string).
    :param job: job object
    :return: [updated job object]
    """

    outdata = []
    for fspec in job.outdata:
        if fspec.lfn == lfn:
            logger.info('removing %s from stage-out list', lfn)
        else:
            outdata.append(fspec)
    job.outdata = outdata


def remove_no_output_files(job):
    """
    Remove files from output file list if they are listed in
    allowNoOutput and do not exist.

    :param job: job object.
    :return:
    """

    # first identify the files to keep
    _outfiles = []
    for fspec in job.outdata:
        filename = fspec.lfn
        path = os.path.join(job.workdir, filename)

        if filename in job.allownooutput:
            if os.path.exists(path):
                logger.info((
                    "file %s is listed in allowNoOutput but exists "
                    "(will not be removed from list of files to be "
                    "staged-out)"), filename)
                _outfiles.append(filename)
            else:
                logger.info((
                    "file %s is listed in allowNoOutput and does not exist "
                    "(will be removed from list of files to be staged-out)"), filename)
        else:
            if os.path.exists(path):
                logger.info("file %s is not listed in allowNoOutput (will be staged-out)", filename)
            else:
                logger.warning((
                    "file %s is not listed in allowNoOutput and "
                    "does not exist (job will fail)"), filename)
            _outfiles.append(filename)

    # now remove the unwanted fspecs
    if len(_outfiles) != len(job.outdata):
        outdata = []
        for fspec in job.outdata:
            if fspec.lfn in _outfiles:
                outdata.append(fspec)
        job.outdata = outdata


def get_outfiles_records(subfiles):
    """
    Extract file info from job report JSON subfiles entry.

    :param subfiles: list of subfiles.
    :return: file info dictionary with format { 'guid': .., 'size': .., 'nentries': .. (optional)}
    """

    res = {}
    for subfile in subfiles:
        res[subfile['name']] = {
            'guid': subfile['file_guid'],
            'size': subfile['file_size']
        }

        nentries = subfile.get('nentries', 'UNDEFINED')
        if type(nentries) == int:
            res[subfile['name']]['nentries'] = nentries
        else:
            logger.warning("nentries is undefined in job report")

    return res


class DictQuery(dict):
    """
    Helper class for parsing job report.
    """

    def get(self, path, dst_dict, dst_key):
        keys = path.split("/")
        if len(keys) == 0:
            return
        last_key = keys.pop()
        me_ = self
        for key in keys:
            if not (key in me_ and isinstance(me_[key], dict)):
                return

            me_ = me_[key]

        if last_key in me_:
            dst_dict[dst_key] = me_[last_key]


def parse_jobreport_data(job_report):  # noqa: C901
    """
    Parse a job report and extract relevant fields.

    :param job_report:
    :return:
    """
    work_attributes = {}
    if job_report is None or not any(job_report):
        return work_attributes

    # these are default values for job metrics
    core_count = ""
    work_attributes["nEvents"] = 0
    work_attributes["dbTime"] = ""
    work_attributes["dbData"] = ""
    work_attributes["inputfiles"] = []
    work_attributes["outputfiles"] = []

    if "ATHENA_PROC_NUMBER" in os.environ:
        logger.debug("ATHENA_PROC_NUMBER: %s", os.environ["ATHENA_PROC_NUMBER"])
        work_attributes['core_count'] = int(os.environ["ATHENA_PROC_NUMBER"])
        core_count = int(os.environ["ATHENA_PROC_NUMBER"])

    dictq = DictQuery(job_report)
    dictq.get("resource/transform/processedEvents", work_attributes, "nEvents")
    dictq.get("resource/transform/cpuTimeTotal", work_attributes, "cpuConsumptionTime")
    dictq.get("resource/machine/node", work_attributes, "node")
    dictq.get("resource/machine/model_name", work_attributes, "cpuConsumptionUnit")
    dictq.get("resource/dbTimeTotal", work_attributes, "dbTime")
    dictq.get("resource/dbDataTotal", work_attributes, "dbData")
    dictq.get("exitCode", work_attributes, "transExitCode")
    dictq.get("exitMsg", work_attributes, "exeErrorDiag")
    dictq.get("files/input", work_attributes, "inputfiles")
    dictq.get("files/output", work_attributes, "outputfiles")

    outputfiles_dict = {}
    for opf in work_attributes['outputfiles']:
        outputfiles_dict.update(get_outfiles_records(opf['subFiles']))
    work_attributes['outputfiles'] = outputfiles_dict

    if work_attributes['inputfiles']:
        if is_python3():
            work_attributes['nInputFiles'] = reduce(lambda a, b: a + b, [len(inpfiles['subFiles']) for inpfiles in
                                                                         work_attributes['inputfiles']])
        else:
            work_attributes['nInputFiles'] = reduce(lambda a, b: a + b, map(lambda inpfiles: len(inpfiles['subFiles']),
                                                                            work_attributes['inputfiles']))

    if 'resource' in job_report and 'executor' in job_report['resource']:
        j = job_report['resource']['executor']

        fin_report = defaultdict(int)
        for value in j.values():
            mem = value.get('memory', {})
            for key in ('Avg', 'Max'):
                for subk, subv in mem.get(key, {}).items():
                    fin_report[subk] += subv

        work_attributes.update(fin_report)

    workdir_size = get_disk_usage('.')
    work_attributes['jobMetrics'] = 'coreCount=%s nEvents=%s dbTime=%s dbData=%s workDirSize=%s' % \
                                    (core_count,
                                        work_attributes["nEvents"],
                                        work_attributes["dbTime"],
                                        work_attributes["dbData"],
                                        workdir_size)
    del work_attributes["dbData"]
    del work_attributes["dbTime"]

    return work_attributes


def get_executor_dictionary(jobreport_dictionary):
    """
    Extract the 'executor' dictionary from with a job report.

    :param jobreport_dictionary:
    :return: executor_dictionary
    """

    executor_dictionary = {}
    if jobreport_dictionary != {}:

        if 'resource' in jobreport_dictionary:
            resource_dictionary = jobreport_dictionary['resource']
            if 'executor' in resource_dictionary:
                executor_dictionary = resource_dictionary['executor']
            else:
                logger.warning("no such key: executor")
        else:
            logger.warning("no such key: resource")

    return executor_dictionary


def get_resimevents(jobreport_dictionary):
    """
    Extract and add up the resimevents from the job report.
    This information is reported with the jobMetrics.

    :param jobreport_dictionary: job report dictionary.
    :return: resimevents (int or None)
    """

    resimevents = None

    executor_dictionary = get_executor_dictionary(jobreport_dictionary)
    if executor_dictionary != {}:
        for fmt in list(executor_dictionary.keys()):  # "ReSim", Python 2/3
            if 'resimevents' in executor_dictionary[fmt]:
                try:
                    resimevents = int(executor_dictionary[fmt]['resimevents'])
                except (KeyError, ValueError, TypeError):
                    pass
                else:
                    break

    return resimevents


def get_db_info(jobreport_dictionary):
    """
    Extract and add up the DB info from the job report.
    This information is reported with the jobMetrics.
    Note: this function adds up the different dbData and dbTime's in
    the different executor steps. In modern job reports this might have
    been done already by the transform and stored in dbDataTotal and dbTimeTotal.

    :param jobreport_dictionary: job report dictionary.
    :return: db_time (int), db_data (long)
    """

    db_time = 0
    try:
        db_data = long(0)  # Python 2  # noqa: F821
    except NameError:
        db_data = 0  # Python 3

    executor_dictionary = get_executor_dictionary(jobreport_dictionary)
    if executor_dictionary != {}:
        for fmt in list(executor_dictionary.keys()):  # "RAWtoESD", .., Python 2/3
            if 'dbData' in executor_dictionary[fmt]:
                try:
                    db_data += executor_dictionary[fmt]['dbData']
                except Exception:
                    pass
            else:
                logger.warning("format %s has no such key: dbData", fmt)
            if 'dbTime' in executor_dictionary[fmt]:
                try:
                    db_time += executor_dictionary[fmt]['dbTime']
                except Exception:
                    pass
            else:
                logger.warning("format %s has no such key: dbTime", fmt)

    return db_time, db_data


def get_db_info_str(db_time, db_data):
    """
    Convert db_time, db_data to strings.
    E.g. dbData="105077960", dbTime="251.42".

    :param db_time: time (s)
    :param db_data: long integer
    :return: db_time_s, db_data_s (strings)
    """

    try:
        zero = long(0)  # Python 2  # noqa: F821
    except NameError:
        zero = 0  # Python 3

    db_data_s = ""
    if db_data != zero:
        db_data_s = "%s" % (db_data)

    db_time_s = ""
    if db_time != 0:
        db_time_s = "%.2f" % (db_time)

    return db_time_s, db_data_s


def get_cpu_times(jobreport_dictionary):
    """
    Extract and add up the total CPU times from the job report.
    E.g. ('s', 5790L, 1.0).

    Note: this function is used with Event Service jobs

    :param jobreport_dictionary:
    :return: cpu_conversion_unit (unit), total_cpu_time,
    conversion_factor (output consistent with set_time_consumed())
    """

    try:
        total_cpu_time = long(0)  # Python 2 # noqa: F821
    except NameError:
        total_cpu_time = 0  # Python 3

    executor_dictionary = get_executor_dictionary(jobreport_dictionary)
    if executor_dictionary != {}:
        for fmt in list(executor_dictionary.keys()):  # "RAWtoESD", .., Python 2/3
            try:
                total_cpu_time += executor_dictionary[fmt]['cpuTime']
            except KeyError:
                logger.warning("format %s has no such key: cpuTime", fmt)
            except Exception:
                pass

    conversion_factor = 1.0
    cpu_conversion_unit = "s"

    return cpu_conversion_unit, total_cpu_time, conversion_factor


def get_exit_info(jobreport_dictionary):
    """
    Return the exit code (exitCode) and exit message (exitMsg).
    E.g. (0, 'OK').

    :param jobreport_dictionary:
    :return: exit_code, exit_message
    """

    return jobreport_dictionary['exitCode'], jobreport_dictionary['exitMsg']


def cleanup_looping_payload(workdir):
    """
    Run a special cleanup for looping payloads.
    Remove any root and tmp files.

    :param workdir: working directory (string)
    :return:
    """

    for (root, _, files) in os.walk(workdir):
        for filename in files:
            if 'pool.root' in filename:
                path = os.path.join(root, filename)
                path = os.path.abspath(path)
                remove(path)


def cleanup_payload(workdir, outputfiles=None, removecores=True):
    """
    Cleanup of payload (specifically AthenaMP) sub directories prior to log file creation.
    Also remove core dumps.

    :param workdir: working directory (string).
    :param outputfiles: list of output files.
    :param removecores: remove core files if True (Boolean).
    :return:
    """

    if outputfiles is None:
        outputfiles = []

    if removecores:
        remove_core_dumps(workdir)

    for ampdir in glob('%s/athenaMP-workers-*' % workdir):
        for (root, _, files) in os.walk(ampdir):
            for filename in files:
                path = os.path.abspath(os.path.join(root, filename))

                core_file = ('core' in filename and removecores)
                pool_root_file = 'pool.root' in filename
                tmp_file = 'tmp.' in filename

                if core_file or pool_root_file or tmp_file:
                    remove(path)

                for outfile in outputfiles:
                    if outfile in filename:
                        remove(path)


def get_redundant_path():
    """
    Return the path to the file containing the redundant files
    and directories to be removed prior to log file creation.

    :return: file path (string).
    """

    filename = config.Pilot.redundant

    # correct /cvmfs if necessary
    if filename.startswith('/cvmfs') and os.environ.get('ATLAS_SW_BASE', False):
        filename = filename.replace('/cvmfs', os.environ.get('ATLAS_SW_BASE'))

    return filename


def get_redundants():
    """
    Get list of redundant files and directories (to be removed).
    The function will return the content of an external file. It that
    can't be read, then a list defined in this function will be returned instead.
    Any updates to the external file must be propagated to this function.

    :return: files and directories list
    """

    # try to read the list from the external file
    filename = get_redundant_path()

    # do not use the cvmfs file since it is not being updated
    # If you uncomment this block, need to also uncomment the read_list import
    # if os.path.exists(filename) and False:
    #    dir_list = read_list(filename)
    #    if dir_list:
    #        return dir_list

    logger.debug((
        'list of redundant files could not be read from external file: %s '
        '(will use internal list)'), filename)

    # else return the following
    dir_list = ["AtlasProduction*",
                "AtlasPoint1",
                "AtlasTier0",
                "buildJob*",
                "CDRelease*",
                "csc*.log",
                "DBRelease*",
                "EvgenJobOptions",
                "external",
                "fort.*",
                "geant4",
                "geomDB",
                "geomDB_sqlite",
                "home",
                "o..pacman..o",
                "pacman-*",
                "python",
                "runAthena*",
                "share",
                "sources.*",
                "sqlite*",
                "sw",
                "tcf_*",
                "triggerDB",
                "trusted.caches",
                "workdir",
                "*.data*",
                "*.events",
                "*.py",
                "*.pyc",
                "*.root*",
                "JEM",
                "tmp*",
                "*.tmp",
                "*.TMP",
                "MC11JobOptions",
                "scratch",
                "*.writing",
                "pwg*",
                "pwhg*",
                "*PROC*",
                "madevent",
                "*proxy",
                "ckpt*",
                "*runcontainer*",
                "*job.log.tgz",
                "runGen-*",
                "runAthena-*",
                "pandawnutil/*",
                "src/*",
                "singularity_cachedir",
                "_joproxy15",
                "HAHM_*",
                "Process",
                "merged_lhef._0.events-new",
                "singularity/*",  # new
                "/cores",  # new
                "/work",  # new
                "docs/",  # new
                "/pilot2"]  # new

    return dir_list


def remove_archives(workdir):
    """
    Explicitly remove any soft linked archives (.a files) since
    they will be dereferenced by the tar command
    (--dereference option).

    :param workdir: working directory (string)
    :return:
    """

    matches = []
    for root, _, filenames in os.walk(workdir):
        for filename in fnmatch.filter(filenames, '*.a'):
            matches.append(os.path.join(root, filename))
    for root, _, filenames in os.walk(os.path.dirname(workdir)):
        for filename in fnmatch.filter(filenames, 'EventService_premerge_*.tar'):
            matches.append(os.path.join(root, filename))

    for match in matches:
        remove(match)


def cleanup_broken_links(workdir):
    """
    Run a second pass to clean up any broken links prior to log file creation.

    :param workdir: working directory (string)
    :return:
    """

    broken = []
    for root, _, files in os.walk(workdir):
        for filename in files:
            path = os.path.join(root, filename)
            if not os.path.islink(path):
                continue

            target_path = os.readlink(path)
            # Resolve relative symlinks
            if not os.path.isabs(target_path):
                target_path = os.path.join(os.path.dirname(path), target_path)
            if not os.path.exists(target_path):
                broken.append(path)

    for brok in broken:
        remove(brok)


def list_work_dir(workdir):
    """
    Execute ls -lF for the given directory and dump to log.

    :param workdir: directory name (string).
    """

    cmd = 'ls -lF %s' % workdir
    _, stdout, stderr = execute(cmd)
    logger.debug('%s:\n' % stdout + stderr)


def remove_special_files(workdir, dir_list, outputfiles):
    """
    Remove list of special files from the workdir.

    :param workdir: work directory (string).
    :param dir_list: list of special files (list).
    :param outputfiles: output files (list).
    :return:
    """

    # note: these should be partial file/dir names, not containing any wildcards
    exceptions_list = ["runargs", "runwrapper", "jobReport", "log."]

    to_delete = []
    for _dir in dir_list:
        files = glob(os.path.join(workdir, _dir))
        if not files:
            continue

        exclude = []
        for exc in exceptions_list:
            for item in files:
                if exc in item:
                    exclude.append(os.path.abspath(item))

        _files = [os.path.abspath(item) for item in files if item not in exclude]
        to_delete += _files

    exclude_files = []
    for opf in outputfiles:
        exclude_files.append(os.path.join(workdir, opf))

    for item in to_delete:
        if item not in exclude_files:
            logger.debug('removing %s', item)
            if os.path.isfile(item):
                remove(item)
            else:
                remove_dir_tree(item)


def remove_redundant_files(workdir, outputfiles=None, islooping=False, debugmode=False):
    """
    Remove redundant files and directories prior to creating the log file.

    Note: in debug mode, any core files should not be removed before creating the log.

    :param workdir: working directory (string).
    :param outputfiles: list of protected output files (list).
    :param islooping: looping job variable to make sure workDir is not removed in case of looping (Boolean).
    :param debugmode: True if debug mode has been switched on (Boolean).
    :return:
    """

    if outputfiles is None:
        outputfiles = []

    logger.debug("removing redundant files prior to log creation")
    workdir = os.path.abspath(workdir)

    list_work_dir(workdir)

    # get list of redundant files and directories (to be removed)
    dir_list = get_redundants()

    # remove core and pool.root files from AthenaMP sub directories
    logger.debug('cleaning up payload')
    try:
        cleanup_payload(workdir, outputfiles, removecores=not debugmode)
    except OSError as exc:
        logger.warning("failed to execute cleanup_payload(): %s", exc)

    # explicitly remove any soft linked archives (.a files)
    # since they will be dereferenced by the tar command (--dereference option)
    logger.debug('removing archives')
    remove_archives(workdir)

    # remove special files
    remove_special_files(workdir, dir_list, outputfiles)

    # run a second pass to clean up any broken links
    logger.debug('cleaning up broken links')
    cleanup_broken_links(workdir)

    # remove any present user workDir
    path = os.path.join(workdir, 'workDir')
    if os.path.exists(path):
        # remove at least root files from workDir (ie also in the case of looping job)
        cleanup_looping_payload(path)
        if not islooping:
            logger.debug('removing \'workDir\' from workdir=%s', workdir)
            remove_dir_tree(path)

    # remove additional dirs
    additionals = ['singularity', 'pilot', 'cores']
    for additional in additionals:
        path = os.path.join(workdir, additional)
        if os.path.exists(path):
            logger.debug('removing \'%s\' from workdir=%s', additional, workdir)
            remove_dir_tree(path)

    list_work_dir(workdir)


def download_command(process, workdir):
    """
    Download the pre/postprocess commands if necessary.

    Process FORMAT: {'command': <command>, 'args': <args>, 'label': <some name>}

    :param process: pre/postprocess dictionary.
    :param workdir: job workdir (string).
    :return: updated pre/postprocess dictionary.
    """

    cmd = process.get('command', '')

    # download the command if necessary
    if cmd.startswith('http'):
        # Try to download the trf (skip when user container is to be used)
        exitcode, _, cmd = get_analysis_trf(cmd, workdir)
        if exitcode != 0:
            logger.warning('cannot execute command due to previous error: %s', cmd)
            return {}

        # update the preprocess command (the URL should be stripped)
        process['command'] = './' + cmd

    return process


def get_utility_commands(order=None, job=None):
    """
    Return a dictionary of utility commands and arguments to be executed
    in parallel with the payload. This could e.g. be memory and network
    monitor commands. A separate function can be used to determine the
    corresponding command setups using the utility command name. If the
    optional order parameter is set, the function should return the list
    of corresponding commands.

    For example:

    If order=UTILITY_BEFORE_PAYLOAD, the function should return all
    commands that are to be executed before the payload.

    If order=UTILITY_WITH_PAYLOAD, the corresponding commands will be
    prepended to the payload execution string.

    If order=UTILITY_AFTER_PAYLOAD_STARTED, the commands that should be
    executed after the payload has been started should be returned.

    If order=UTILITY_WITH_STAGEIN, the commands that should be executed
    parallel with stage-in will be returned.

    FORMAT: {'command': <command>, 'args': <args>, 'label': <some name>, 'ignore_failure': <Boolean>}

    :param order: optional sorting order (see pilot.util.constants).
    :param job: optional job object.
    :return: dictionary of utilities to be executed in parallel with the payload.
    """

    if order == UTILITY_BEFORE_PAYLOAD and job.preprocess:
        return get_precopostprocess_command(job.preprocess, job.workdir, 'preprocess')

    if order == UTILITY_WITH_PAYLOAD:
        return {'command': 'NetworkMonitor', 'args': '', 'label': 'networkmonitor', 'ignore_failure': True}

    if order == UTILITY_AFTER_PAYLOAD_STARTED:
        return get_utility_after_payload_started()

    if order == UTILITY_AFTER_PAYLOAD_STARTED2 and job.coprocess:
        return get_precopostprocess_command(job.coprocess, job.workdir, 'coprocess')

    if order == UTILITY_AFTER_PAYLOAD_FINISHED:
        return get_xcache_command(
            job.infosys.queuedata.catchall,
            job.workdir,
            job.jobid,
            'xcache_kill',
            xcache_deactivation_command,
        )

    if order == UTILITY_AFTER_PAYLOAD_FINISHED2 and job.postprocess:
        return get_precopostprocess_command(job.postprocess, job.workdir, 'postprocess')

    if order == UTILITY_BEFORE_STAGEIN:
        return get_xcache_command(
            job.infosys.queuedata.catchall,
            job.workdir,
            job.jobid,
            'xcache_start',
            xcache_activation_command,
        )

    return None


def get_precopostprocess_command(process, workdir, label):
    """
    Return the pre/co/post-process command dictionary.

    Command FORMAT: {'command': <command>, 'args': <args>, 'label': <some name>}

    The returned command has the structure: { 'command': <string>, }
    :param process: pre/co/post-process (dictionary).
    :param workdir: working directory (string).
    :param label: label (string).
    :return: command (dictionary).
    """

    com = {}
    if process.get('command', ''):
        com = download_command(process, workdir)
        com['label'] = label
        com['ignore_failure'] = False
    return com


def get_utility_after_payload_started():
    """
    Return the command dictionary for the utility after the payload has started.

    Command FORMAT: {'command': <command>, 'args': <args>, 'label': <some name>}

    :return: command (dictionary).
    """

    com = {}
    try:
        cmd = config.Pilot.utility_after_payload_started
    except Exception:
        pass
    else:
        if cmd:
            com = {'command': cmd, 'args': '', 'label': cmd.lower(), 'ignore_failure': True}
    return com


def get_xcache_command(catchall, workdir, jobid, label, xcache_function):
    """
    Return the proper xcache command for either activation or deactivation.

    Command FORMAT: {'command': <command>, 'args': <args>, 'label': <some name>}

    :param catchall: queuedata catchall field (string).
    :param workdir: job working directory (string).
    :param jobid: PanDA job id (string).
    :param label: label (string).
    :param xcache_function: activation/deactivation function name (function).
    :return: command (dictionary).
    """

    com = {}
    if 'pilotXcache' in catchall:
        com = xcache_function(jobid=jobid, workdir=workdir)
        com['label'] = label
        com['ignore_failure'] = True
    return com


def post_prestagein_utility_command(**kwargs):
    """
    Execute any post pre-stage-in utility commands.

    :param kwargs: kwargs (dictionary).
    :return:
    """

    label = kwargs.get('label', 'unknown_label')
    stdout = kwargs.get('output', None)

    if stdout:
        logger.debug('processing stdout for label=%s', label)
        xcache_proxy(stdout)
    else:
        logger.warning('no output for label=%s', label)

    alrb_xcache_files = os.environ.get('ALRB_XCACHE_FILES', '')
    if alrb_xcache_files:
        cmd = 'cat $ALRB_XCACHE_FILES/settings.sh'
        _, _stdout, _ = execute(cmd)
        logger.debug('cmd=%s:\n\n%s\n\n', cmd, _stdout)


def xcache_proxy(output):
    """
    Extract env vars from xcache stdout and set them.

    :param output: command output (string).
    :return:
    """

    # loop over each line in the xcache stdout and identify the needed environmental variables
    for line in output.split('\n'):
        if 'ALRB_XCACHE_PROXY' in line:
            suffix = '_REMOTE' if 'REMOTE' in line else ''
            name = 'ALRB_XCACHE_PROXY%s' % suffix
            pattern = r'\ export\ ALRB_XCACHE_PROXY%s\=\"(.+)\"' % suffix
            set_xcache_var(line, name=name, pattern=pattern)

        elif 'ALRB_XCACHE_MYPROCESS' in line:
            set_xcache_var(
                line,
                name='ALRB_XCACHE_MYPROCESS',
                pattern=r'\ ALRB_XCACHE_MYPROCESS\=(.+)'
            )

        elif 'Messages logged in' in line:
            set_xcache_var(
                line,
                name='ALRB_XCACHE_LOG',
                pattern=r'xcache\ started\ successfully.\ \ Messages\ logged\ in\ (.+)'
            )

        elif 'ALRB_XCACHE_FILES' in line:
            set_xcache_var(
                line,
                name='ALRB_XCACHE_FILES',
                pattern=r'\ ALRB_XCACHE_FILES\=(.+)'
            )


def set_xcache_var(line, name='', pattern=''):
    """
    Extract the value of a given environmental variable from a given stdout line.

    :param line: line from stdout to be investigated (string).
    :param name: name of env var (string).
    :param pattern: regex pattern (string).
    :return:
    """

    pattern = re.compile(pattern)
    result = re.findall(pattern, line)
    if result:
        os.environ[name] = result[0]


def xcache_activation_command(workdir='', jobid=''):
    """
    Return the xcache service activation command.

    Note: the workdir is not used here, but the function prototype
    needs it in the called (xcache_activation_command needs it).

    :param workdir: unused work directory - do not remove (string).
    :param jobid: PanDA job id to guarantee that xcache process is unique (int).
    :return: xcache command (string).
    """

    # a successful startup will set ALRB_XCACHE_PROXY and ALRB_XCACHE_PROXY_REMOTE
    # so any file access with root://...  should be replaced with one of
    # the above (depending on whether you are on the same machine or not)
    # example:
    # ${ALRB_XCACHE_PROXY}root://atlasxrootd-kit.gridka.de:1094//pnfs/gridka.de/../DAOD_FTAG4.24348858._000020.pool.root.1
    command = "%s " % get_asetup(asetup=False)

    # add 'xcache list' which will also kill any
    # orphaned processes lingering in the system
    command += (
        "lsetup xcache; xcache list; "
        "xcache start -d $PWD/%s/xcache -C centos7 --disklow 4g --diskhigh 5g -b 4" % jobid)

    return {'command': command, 'args': ''}


def xcache_deactivation_command(workdir='', jobid=''):
    """
    Return the xcache service deactivation command.
    This service should be stopped after the payload has finished.
    Copy the messages log before shutting down.

    Note: the job id is not used here, but the function prototype
    needs it in the called (xcache_activation_command needs it).

    :param workdir: payload work directory (string).
    :param jobid: unused job id - do not remove (string).
    :return: xcache command (string).
    """

    path = os.environ.get('ALRB_XCACHE_LOG', None)
    if path and os.path.exists(path):
        logger.debug('copying xcache messages log file (%s) to work dir (%s)', path, workdir)
        dest = os.path.join(workdir, 'xcache-messages.log')
        try:
            copy(path, dest)
        except Exception as exc:
            logger.warning('exception caught copying xcache log: %s', exc)
    else:
        if not path:
            logger.warning('ALRB_XCACHE_LOG is not set')
        if path and not os.path.exists(path):
            logger.warning('path does not exist: %s', path)
    command = "%s " % get_asetup(asetup=False)
    command += "lsetup xcache; xcache kill"  # -C centos7

    return {'command': command, 'args': '-p $ALRB_XCACHE_MYPROCESS'}


def get_utility_command_setup(name, job, setup=None):
    """
    Return the proper setup for the given utility command.
    If a payload setup is specified, then the utility command string should be prepended to it.

    :param name: name of utility (string).
    :param job: job object.
    :param setup: optional payload setup string.
    :return: utility command setup (string).
    """

    if name == 'MemoryMonitor':
        # must know if payload is running in a container or not
        # (enables search for pid in ps output)
        use_container = job.usecontainer or 'runcontainer' in job.transformation
        dump_ps = ("PRMON_DEBUG" in job.infosys.queuedata.catchall)

        setup, pid = get_memory_monitor_setup(
            job.pid,
            job.pgrp,
            job.jobid,
            job.workdir,
            job.command,
            use_container=use_container,
            transformation=job.transformation,
            outdata=job.outdata,
            dump_ps=dump_ps
        )

        _pattern = r"([\S]+)\ ."
        pattern = re.compile(_pattern)
        _name = re.findall(pattern, setup.split(';')[-1])
        if _name:
            job.memorymonitor = _name[0]
        else:
            logger.warning('trf name could not be identified in setup string')

        # update the pgrp if the pid changed
        if pid not in (job.pid, -1):
            logger.debug('updating pgrp=%d for pid=%d', job.pgrp, pid)
            try:
                job.pgrp = os.getpgid(pid)
            except Exception as exc:
                logger.warning('os.getpgid(%d) failed with: %s', pid, exc)
        return setup

    if name == 'NetworkMonitor' and setup:
        return get_network_monitor_setup(setup, job)

    if name == 'Prefetcher':
        return get_prefetcher_setup(job)

    if name == 'Benchmark':
        return get_benchmark_setup(job)

    return ""


def get_utility_command_execution_order(name):
    """
    Should the given utility command be executed before or after the payload?

    :param name: utility name (string).
    :return: execution order constant.
    """

    # example implementation
    if name == 'NetworkMonitor':
        return UTILITY_WITH_PAYLOAD

    if name == 'MemoryMonitor':
        return UTILITY_AFTER_PAYLOAD_STARTED

    logger.warning('unknown utility name: %s', name)
    return UTILITY_AFTER_PAYLOAD_STARTED


def post_utility_command_action(name, job):
    """
    Perform post action for given utility command.

    :param name: name of utility command (string).
    :param job: job object.
    :return:
    """

    if name == 'NetworkMonitor':
        pass
    elif name == 'MemoryMonitor':
        post_memory_monitor_action(job)


def get_utility_command_kill_signal(name):
    """
    Return the proper kill signal used to stop the utility command.

    :param name: name of utility command (string).
    :return: kill signal
    """

    # note that the NetworkMonitor does not require killing (to be confirmed)
    sig = SIGUSR1 if name == 'MemoryMonitor' else SIGTERM
    return sig


def get_utility_command_output_filename(name, selector=None):
    """
    Return the filename to the output of the utility command.

    :param name: utility name (string).
    :param selector: optional special conditions flag (boolean).
    :return: filename (string).
    """

    if name == 'MemoryMonitor':
        filename = get_memory_monitor_summary_filename(selector=selector)
    else:
        filename = ""

    return filename


def verify_lfn_length(outdata):
    """
    Make sure that the LFNs are all within the allowed length.

    :param outdata: FileSpec object.
    :return: error code (int), diagnostics (string).
    """

    exitcode = 0
    diagnostics = ""
    max_length = 255

    # loop over all output files
    for fspec in outdata:
        if len(fspec.lfn) > max_length:
            diagnostics = "LFN too long (length: %d, must be less than %d characters): %s" % \
                          (len(fspec.lfn), max_length, fspec.lfn)
            exitcode = errors.LFNTOOLONG
            break

    return exitcode, diagnostics


def verify_ncores(corecount):
    """
    Verify that nCores settings are correct

    :param corecount: number of cores (int).
    :return:
    """

    try:
        del os.environ['ATHENA_PROC_NUMBER_JOB']
        logger.debug("unset existing ATHENA_PROC_NUMBER_JOB")
    except Exception:
        pass

    try:
        athena_proc_number = int(os.environ.get('ATHENA_PROC_NUMBER', None))
    except Exception:
        athena_proc_number = None

    # Note: if ATHENA_PROC_NUMBER is set (by the wrapper), then do not
    # overwrite it. Otherwise, set it to the value of job.coreCount
    # (actually set ATHENA_PROC_NUMBER_JOB and use it if it exists,
    # otherwise use ATHENA_PROC_NUMBER directly; ATHENA_PROC_NUMBER_JOB
    # will always be the value from the job definition)
    if athena_proc_number:
        logger.info((
            "encountered a set ATHENA_PROC_NUMBER (%d), "
            "will not overwrite it"), athena_proc_number)
        logger.info('set ATHENA_CORE_NUMBER to same value as ATHENA_PROC_NUMBER')
        os.environ['ATHENA_CORE_NUMBER'] = str(athena_proc_number)
    else:
        os.environ['ATHENA_PROC_NUMBER_JOB'] = str(corecount)
        os.environ['ATHENA_CORE_NUMBER'] = str(corecount)
        logger.info((
            "set ATHENA_PROC_NUMBER_JOB and ATHENA_CORE_NUMBER to %s "
            "(ATHENA_PROC_NUMBER will not be overwritten)"), corecount)


def verify_job(job):
    """
    Verify job parameters for specific errors.
    Note:
      in case of problem, the function should set the corresponding pilot error code using:
      job.piloterrorcodes, job.piloterrordiags = errors.add_error_code(error.get_error_code())

    :param job: job object
    :return: Boolean.
    """

    status = False

    # are LFNs of correct lengths?
    exitcode, diagnostics = verify_lfn_length(job.outdata)
    if exitcode != 0:
        logger.fatal(diagnostics)
        job.piloterrordiag = diagnostics
        job.piloterrorcodes, job.piloterrordiags = errors.add_error_code(exitcode)
    else:
        status = True

    # check the ATHENA_PROC_NUMBER settings
    verify_ncores(job.corecount)

    return status


def update_stagein(job):
    """
    Skip DBRelease files during stage-in.

    :param job: job object.
    :return:
    """

    for fspec in job.indata:
        if 'DBRelease' in fspec.lfn:
            fspec.status = 'no_transfer'


def get_metadata(workdir):
    """
    Return the metadata from file.

    :param workdir: work directory (string)
    :return:
    """

    path = os.path.join(workdir, config.Payload.jobreport)
    metadata = read_file(path) if os.path.exists(path) else None
    logger.debug('metadata=%s', str(metadata))

    return metadata


def should_update_logstash(frequency=10):
    """
    Should logstash be updated with prmon dictionary?

    :param frequency:
    :return: return True once per 'frequency' times.
    """
    return randint(0, frequency - 1) == 0


def update_server(job):
    """
    Perform any user specific server actions.

    E.g. this can be used to send special information to a logstash.

    :param job: job object.
    :return:
    """

    # attempt to read memory_monitor_output.txt and convert it to json
    if not should_update_logstash():
        logger.debug('no need to update logstash for this job')
        return

    path = os.path.join(job.workdir, get_memory_monitor_output_filename())
    if not os.path.exists(path):
        logger.warning('path does not exist: %s', path)
        return

    # convert memory monitor text output to json and return the selection
    # (don't store it, log has already been created)
    metadata_dictionary = get_metadata_dict_from_txt(path, storejson=True, jobid=job.jobid)
    if metadata_dictionary:
        # the output was previously written to file,
        # update the path and tell curl to send it
        new_path = update_extension(path=path, extension='json')

        #out = read_json(new_path)
        #logger.debug('prmon json=\n%s' % out)
        # logger.debug('final logstash prmon dictionary: %s' % str(metadata_dictionary))
        url = 'https://pilot.atlas-ml.org'  # 'http://collector.atlas-ml.org:80'

        # cmd = (
        #    "curl --connect-timeout 20 --max-time 120 "
        #    "-H \"Content-Type: application/json\" -X POST -d \'%s\' %s" % \
        #      (str(metadata_dictionary).replace("'", '"'), url)
        #)

        # curl --connect-timeout 20 --max-time 120 -H
        # "Content-Type: application/json" -X POST --upload-file test.json
        # https://pilot.atlas-ml.org
        cmd = (
            "curl --connect-timeout 20 --max-time 120 "
            "-H \"Content-Type: application/json\" "
            "-X POST "
            "--upload-file %s %s" % (new_path, url)
        )
        #cmd = "curl --connect-timeout 20 --max-time 120 -F
        #  'data=@%s' %s" % (new_path, url)
        # send metadata to logstash
        try:
            _, stdout, stderr = execute(cmd, usecontainer=False)
        except Exception as exc:
            logger.warning('exception caught: %s', exc)
        else:
            logger.debug('sent prmon JSON dictionary to logstash server')
            logger.debug('stdout: %s', stdout)
            logger.debug('stderr: %s', stderr)
    else:
        msg = 'no prmon json available - cannot send anything to logstash server'
        logger.warning(msg)


def preprocess_debug_command(job):
    """
    Pre-process the debug command in debug mode.

    :param job: Job object.
    :return:
    """

    # Should the pilot do the setup or does jobPars already contain the information?
    preparesetup = should_pilot_prepare_setup(job.noexecstrcnv, job.jobparams)
    # get the general setup command and then verify it if required
    resource_name = get_resource_name()  # 'grid' if no hpc_resource is set

    # Python 3, level: -1 -> 0
    modname = 'pilot.user.atlas.resource.%s' % resource_name
    resource = __import__(modname, globals(), locals(), [resource_name], 0)

    cmd = resource.get_setup_command(job, preparesetup)
    if not cmd.endswith(';'):
        cmd += '; '
    if cmd not in job.debug_command:
        job.debug_command = cmd + job.debug_command


def process_debug_command(debug_command, pandaid):
    """
    In debug mode, the server can send a special debug command to the piloti
    via the updateJob backchannel. This function can be used to process that
    command, i.e. to identify a proper pid to debug (which is unknown
    to the server).

    For gdb, the server might send a command with gdb option --pid %.
    The pilot need to replace the % with the proper pid. The default
    (hardcoded) process will be that of athena.py. The pilot will find the
    corresponding pid.

    :param debug_command: debug command (string).
    :param pandaid: PanDA id (string).
    :return: updated debug command (string).
    """

    if '--pid %' not in debug_command:
        return debug_command

    pandaid_pid = None

    # replace the % with the pid for athena.py
    # note: if athena.py is not yet running, the --pid % will remain.
    # Otherwise the % will be replaced by the pid first find the pid
    # (if athena.py is running)
    cmd = 'ps axo pid,ppid,pgid,args'
    _, stdout, _ = execute(cmd)
    if stdout:
        #logger.debug('ps=\n\n%s\n' % stdout)
        # convert the ps output to a dictionary
        dictionary = convert_ps_to_dict(stdout)

        # trim this dictionary to reduce the size
        # (only keep the PID and PPID lists)
        trimmed_dictionary = get_trimmed_dictionary(['PID', 'PPID'], dictionary)

        # what is the pid of the trf?
        pandaid_pid = find_pid(pandaid, dictionary)

        # find all athena processes
        pids = find_cmd_pids('athena.py', dictionary)

        # which of the found pids are children of the trf?
        # (which has an export PandaID=.. attached to it)
        for pid in pids:
            try:
                child = is_child(pid, pandaid_pid, trimmed_dictionary)
            except RuntimeError as rte:
                logger.warning((
                    'too many recursions: %s '
                    '(cannot identify athena process)'), rte)
            else:
                if child:
                    logger.info('pid=%d is a child process of the trf of this job', pid)
                    debug_command = debug_command.replace('--pid %', '--pid %d' % pid)
                    logger.info('updated debug command: %s', debug_command)
                    break
                logger.info('pid=%d is not a child process of the trf of this job', pid)

        if not pids or '--pid %' in debug_command:
            logger.debug('athena is not yet running (no corresponding pid)')

            # reset the command to prevent the payload from being killed
            # (will be killed when gdb has run)
            debug_command = ''

    return debug_command


def allow_timefloor(submitmode):
    """
    Should the timefloor mechanism (multi-jobs) be allowed for the given submit mode?

    :param submitmode: submit mode (string).
    """

    return True<|MERGE_RESOLUTION|>--- conflicted
+++ resolved
@@ -55,10 +55,6 @@
 
 from pilot.common.errorcodes import ErrorCodes
 from pilot.common.exception import TrfDownloadFailure, PilotException
-<<<<<<< HEAD
-from pilot.util.timer import TimeoutException
-=======
->>>>>>> 9d573a18
 from pilot.util.config import config
 from pilot.util.constants import (
     UTILITY_BEFORE_PAYLOAD,
